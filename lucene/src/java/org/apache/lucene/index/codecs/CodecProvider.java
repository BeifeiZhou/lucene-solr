package org.apache.lucene.index.codecs;

/**
 * Licensed to the Apache Software Foundation (ASF) under one or more
 * contributor license agreements.  See the NOTICE file distributed with
 * this work for additional information regarding copyright ownership.
 * The ASF licenses this file to You under the Apache License, Version 2.0
 * (the "License"); you may not use this file except in compliance with
 * the License.  You may obtain a copy of the License at
 *
 *     http://www.apache.org/licenses/LICENSE-2.0
 *
 * Unless required by applicable law or agreed to in writing, software
 * distributed under the License is distributed on an "AS IS" BASIS,
 * WITHOUT WARRANTIES OR CONDITIONS OF ANY KIND, either express or implied.
 * See the License for the specific language governing permissions and
 * limitations under the License.
 */

import java.util.Collection;
import java.util.HashMap;
import java.util.HashSet;
import java.util.Map;
import java.util.Set;
import java.util.Map.Entry;

/** Holds a set of codecs, keyed by name.  You subclass
 *  this, instantiate it, and register your codecs, then
 *  pass this instance to IndexReader/IndexWriter (via
 *  package private APIs) to use different codecs when
 *  reading & writing segments. 
 *
 *  @lucene.experimental */

public class CodecProvider {
  private SegmentInfosWriter infosWriter = new DefaultSegmentInfosWriter();
  private SegmentInfosReader infosReader = new DefaultSegmentInfosReader();
  private String defaultFieldCodec = "Standard";
  private final Map<String, String> perFieldMap = new HashMap<String, String>();

  
  private final HashMap<String, Codec> codecs = new HashMap<String, Codec>();

  private final Set<String> knownExtensions = new HashSet<String>();


  public final static String[] CORE_CODECS = new String[] {"Standard", "Pulsing", "PreFlex", "SimpleText"};

  public synchronized void register(Codec codec) {
    if (codec.name == null) {
      throw new IllegalArgumentException("code.name is null");
    }
    if (!codecs.containsKey(codec.name)) {
      codecs.put(codec.name, codec);
      codec.getExtensions(knownExtensions);
    } else if (codecs.get(codec.name) != codec) {
      throw new IllegalArgumentException("codec '" + codec.name + "' is already registered as a different codec instance");
    }
  }
  
  /** @lucene.internal */
  public synchronized void unregister(Codec codec) {
    if (codec.name == null) {
      throw new IllegalArgumentException("code.name is null");
    }
    if (codecs.containsKey(codec.name)) {
      Codec c = codecs.get(codec.name);
      if (codec == c) {
        codecs.remove(codec.name);
      } else {
        throw new IllegalArgumentException("codec '" + codec.name + "' is being impersonated by a different codec instance!!!");
      }
    }
  }

  public Collection<String> getAllExtensions() {
    return knownExtensions;
  }

  public synchronized Codec lookup(String name) {
    final Codec codec = codecs.get(name);
    if (codec == null)
      throw new IllegalArgumentException("required codec '" + name + "' not found");
    return codec;
  }

  public SegmentInfosWriter getSegmentInfosWriter() {
    return infosWriter;
  }
  
  public SegmentInfosReader getSegmentInfosReader() {
    return infosReader;
  }

  static private CodecProvider defaultCodecs = new CoreCodecProvider();

  public static CodecProvider getDefault() {
    return defaultCodecs;
  }

  /** For testing only
   *  @lucene.internal */
  public static void setDefault(CodecProvider cp) {
    defaultCodecs = cp;
  }
  
  /**
   * Sets the {@link Codec} for a given field. Not that setting a field's codec is
   * write-once. If the field's codec is already set this method will throw an
   * {@link IllegalArgumentException}.
   * 
   * @param field
   *          the name of the field
   * @param codec
   *          the name of the codec
   * @throws IllegalArgumentException
   *           if the codec for the given field is already set
   * 
   */
  public synchronized void setFieldCodec(String field, String codec) {
    if (perFieldMap.containsKey(field))
      throw new IllegalArgumentException("codec for field: " + field
          + " already set to " + perFieldMap.get(field));
    perFieldMap.put(field, codec);
  }

  /**
   * Returns the {@link Codec} name for the given field or the default codec if
   * not set.
   * 
   * @param name
   *          the fields name
   * @return the {@link Codec} name for the given field or the default codec if
   *         not set.
   */
  public synchronized String getFieldCodec(String name) {
    final String codec;
    if ((codec = perFieldMap.get(name)) == null) {
      return defaultFieldCodec;
    }
    return codec;
  }

  /**
   * Returns the default {@link Codec} for this {@link CodecProvider}
   * 
   * @return the default {@link Codec} for this {@link CodecProvider}
   */
  public synchronized String getDefaultFieldCodec() {
    return defaultFieldCodec;
  }

  /**
   * Sets the default {@link Codec} for this {@link CodecProvider}
   * 
   * @param codec
   *          the codecs name
   */
  public synchronized void setDefaultFieldCodec(String codec) {
    defaultFieldCodec = codec;
  }
<<<<<<< HEAD
  
  /**
   * Registers all codecs from the given provider including the field to codec
   * mapping and the default field codec.
   * <p>
   * NOTE: This method will pass any codec from the given codec to
   * {@link #register(Codec)} and sets fiels codecs via
   * {@link #setFieldCodec(String, String)}.
   */
  public void copyFrom(CodecProvider other) {
    final Collection<Codec> values = other.codecs.values();
    for (Codec codec : values) {
      register(codec);
    }
    final Set<Entry<String, String>> entrySet = other.perFieldMap.entrySet();
    for (Entry<String, String> entry : entrySet) {
      setFieldCodec(entry.getKey(), entry.getValue());
    }
    setDefaultFieldCodec(other.getDefaultFieldCodec());
  }
}

class DefaultCodecProvider extends CodecProvider {
  DefaultCodecProvider() {
    register(new StandardCodec());
    register(new PreFlexCodec());
    register(new PulsingCodec(1));
    register(new SimpleTextCodec());
  }
=======
>>>>>>> c80542ff
}<|MERGE_RESOLUTION|>--- conflicted
+++ resolved
@@ -159,7 +159,6 @@
   public synchronized void setDefaultFieldCodec(String codec) {
     defaultFieldCodec = codec;
   }
-<<<<<<< HEAD
   
   /**
    * Registers all codecs from the given provider including the field to codec
@@ -180,15 +179,4 @@
     }
     setDefaultFieldCodec(other.getDefaultFieldCodec());
   }
-}
-
-class DefaultCodecProvider extends CodecProvider {
-  DefaultCodecProvider() {
-    register(new StandardCodec());
-    register(new PreFlexCodec());
-    register(new PulsingCodec(1));
-    register(new SimpleTextCodec());
-  }
-=======
->>>>>>> c80542ff
 }