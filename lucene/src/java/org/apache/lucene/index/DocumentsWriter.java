package org.apache.lucene.index;

/**
 * Licensed to the Apache Software Foundation (ASF) under one or more
 * contributor license agreements.  See the NOTICE file distributed with
 * this work for additional information regarding copyright ownership.
 * The ASF licenses this file to You under the Apache License, Version 2.0
 * (the "License"); you may not use this file except in compliance with
 * the License.  You may obtain a copy of the License at
 *
 *     http://www.apache.org/licenses/LICENSE-2.0
 *
 * Unless required by applicable law or agreed to in writing, software
 * distributed under the License is distributed on an "AS IS" BASIS,
 * WITHOUT WARRANTIES OR CONDITIONS OF ANY KIND, either express or implied.
 * See the License for the specific language governing permissions and
 * limitations under the License.
 */

import java.io.IOException;
import java.io.PrintStream;
import java.util.Collection;
import java.util.Iterator;
import java.util.List;
import java.util.concurrent.atomic.AtomicInteger;
import java.util.concurrent.atomic.AtomicLong;

import org.apache.lucene.analysis.Analyzer;
import org.apache.lucene.document.Document;
import org.apache.lucene.index.DocumentsWriterPerThread.FlushedSegment;
import org.apache.lucene.index.DocumentsWriterPerThread.IndexingChain;
import org.apache.lucene.index.DocumentsWriterPerThreadPool.ThreadState;
import org.apache.lucene.search.Query;
import org.apache.lucene.search.SimilarityProvider;
import org.apache.lucene.store.AlreadyClosedException;
import org.apache.lucene.store.Directory;

/**
 * This class accepts multiple added documents and directly
 * writes a single segment file.  It does this more
 * efficiently than creating a single segment per document
 * (with DocumentWriter) and doing standard merges on those
 * segments.
 *
 * Each added document is passed to the {@link DocConsumer},
 * which in turn processes the document and interacts with
 * other consumers in the indexing chain.  Certain
 * consumers, like {@link StoredFieldsWriter} and {@link
 * TermVectorsTermsWriter}, digest a document and
 * immediately write bytes to the "doc store" files (ie,
 * they do not consume RAM per document, except while they
 * are processing the document).
 *
 * Other consumers, eg {@link FreqProxTermsWriter} and
 * {@link NormsWriter}, buffer bytes in RAM and flush only
 * when a new segment is produced.

 * Once we have used our allowed RAM buffer, or the number
 * of added docs is large enough (in the case we are
 * flushing by doc count instead of RAM usage), we create a
 * real segment and flush it to the Directory.
 *
 * Threads:
 *
 * Multiple threads are allowed into addDocument at once.
 * There is an initial synchronized call to getThreadState
 * which allocates a ThreadState for this thread.  The same
 * thread will get the same ThreadState over time (thread
 * affinity) so that if there are consistent patterns (for
 * example each thread is indexing a different content
 * source) then we make better use of RAM.  Then
 * processDocument is called on that ThreadState without
 * synchronization (most of the "heavy lifting" is in this
 * call).  Finally the synchronized "finishDocument" is
 * called to flush changes to the directory.
 *
 * When flush is called by IndexWriter we forcefully idle
 * all threads and flush only once they are all idle.  This
 * means you can call flush with a given thread even while
 * other threads are actively adding/deleting documents.
 *
 *
 * Exceptions:
 *
 * Because this class directly updates in-memory posting
 * lists, and flushes stored fields and term vectors
 * directly to files in the directory, there are certain
 * limited times when an exception can corrupt this state.
 * For example, a disk full while flushing stored fields
 * leaves this file in a corrupt state.  Or, an OOM
 * exception while appending to the in-memory posting lists
 * can corrupt that posting list.  We call such exceptions
 * "aborting exceptions".  In these cases we must call
 * abort() to discard all docs added since the last flush.
 *
 * All other exceptions ("non-aborting exceptions") can
 * still partially update the index structures.  These
 * updates are consistent, but, they represent only a part
 * of the document seen up until the exception was hit.
 * When this happens, we immediately mark the document as
 * deleted so that the document is always atomically ("all
 * or none") added to the index.
 */

final class DocumentsWriter {
  final AtomicLong bytesUsed = new AtomicLong(0);
  Directory directory;

  boolean bufferIsFull;                   // True when it's time to write segment
  private volatile boolean closed;

  PrintStream infoStream;
  SimilarityProvider similarityProvider;

  List<String> newFiles;

<<<<<<< HEAD
  final IndexWriter indexWriter;
=======
  /**
   * Create and return a new DocWriterBuffer.
   */
  PerDocBuffer newPerDocBuffer() {
    return new PerDocBuffer();
  }

  /**
   * RAMFile buffer for DocWriters.
   */
  class PerDocBuffer extends RAMFile {
    
    /**
     * Allocate bytes used from shared pool.
     */
    @Override
    protected byte[] newBuffer(int size) {
      assert size == PER_DOC_BLOCK_SIZE;
      return perDocAllocator.getByteBlock();
    }
    
    /**
     * Recycle the bytes used.
     */
    synchronized void recycle() {
      if (buffers.size() > 0) {
        setLength(0);
        
        // Recycle the blocks
        perDocAllocator.recycleByteBlocks(buffers);
        buffers.clear();
        sizeInBytes = 0;
        
        assert numBuffers() == 0;
      }
    }
  }
  
  /**
   * The IndexingChain must define the {@link #getChain(DocumentsWriter)} method
   * which returns the DocConsumer that the DocumentsWriter calls to process the
   * documents. 
   */
  abstract static class IndexingChain {
    abstract DocConsumer getChain(DocumentsWriter documentsWriter);
  }
  
  static final IndexingChain defaultIndexingChain = new IndexingChain() {

    @Override
    DocConsumer getChain(DocumentsWriter documentsWriter) {
      /*
      This is the current indexing chain:

      DocConsumer / DocConsumerPerThread
        --> code: DocFieldProcessor / DocFieldProcessorPerThread
          --> DocFieldConsumer / DocFieldConsumerPerThread / DocFieldConsumerPerField
            --> code: DocFieldConsumers / DocFieldConsumersPerThread / DocFieldConsumersPerField
              --> code: DocInverter / DocInverterPerThread / DocInverterPerField
                --> InvertedDocConsumer / InvertedDocConsumerPerThread / InvertedDocConsumerPerField
                  --> code: TermsHash / TermsHashPerThread / TermsHashPerField
                    --> TermsHashConsumer / TermsHashConsumerPerThread / TermsHashConsumerPerField
                      --> code: FreqProxTermsWriter / FreqProxTermsWriterPerThread / FreqProxTermsWriterPerField
                      --> code: TermVectorsTermsWriter / TermVectorsTermsWriterPerThread / TermVectorsTermsWriterPerField
                --> InvertedDocEndConsumer / InvertedDocConsumerPerThread / InvertedDocConsumerPerField
                  --> code: NormsWriter / NormsWriterPerThread / NormsWriterPerField
              --> code: StoredFieldsWriter / StoredFieldsWriterPerThread / StoredFieldsWriterPerField
    */

    // Build up indexing chain:

      final TermsHashConsumer termVectorsWriter = new TermVectorsTermsWriter(documentsWriter);
      final TermsHashConsumer freqProxWriter = new FreqProxTermsWriter();
      /*
       * nesting TermsHash instances here to allow the secondary (TermVectors) share the interned postings
       * via a shared ByteBlockPool. See TermsHashPerField for details. 
       */
      final TermsHash termVectorsTermHash = new TermsHash(documentsWriter, false, termVectorsWriter, null);
      final InvertedDocConsumer  termsHash = new TermsHash(documentsWriter, true, freqProxWriter, termVectorsTermHash);
      final NormsWriter normsWriter = new NormsWriter();
      final DocInverter docInverter = new DocInverter(termsHash, normsWriter);
      return new DocFieldProcessor(documentsWriter, docInverter);
    }
  };
>>>>>>> c7c03f6c

  private AtomicInteger numDocsInRAM = new AtomicInteger(0);
  private AtomicLong ramUsed = new AtomicLong(0);

  // How much RAM we can use before flushing.  This is 0 if
  // we are flushing by doc count instead.
<<<<<<< HEAD
  private long ramBufferSize = (long) (IndexWriterConfig.DEFAULT_RAM_BUFFER_SIZE_MB*1024*1024);

  // Flush @ this number of docs.  If ramBufferSize is
  // non-zero we will flush by RAM usage instead.
  private int maxBufferedDocs = IndexWriterConfig.DEFAULT_MAX_BUFFERED_DOCS;
=======

  private final IndexWriterConfig config;
>>>>>>> c7c03f6c

  final BufferedDeletesStream bufferedDeletesStream;
  // TODO: cutover to BytesRefHash
  private BufferedDeletes pendingDeletes = new BufferedDeletes(false);
  final IndexingChain chain;

  final DocumentsWriterPerThreadPool perThreadPool;

<<<<<<< HEAD
  DocumentsWriter(Directory directory, IndexWriter writer, IndexingChain chain, DocumentsWriterPerThreadPool indexerThreadPool, FieldInfos fieldInfos, BufferedDeletesStream bufferedDeletesStream) throws IOException {
    this.directory = directory;
    this.indexWriter = writer;
    this.similarityProvider = writer.getConfig().getSimilarityProvider();
    this.bufferedDeletesStream = bufferedDeletesStream;
    this.perThreadPool = indexerThreadPool;
    this.chain = chain;
    this.perThreadPool.initialize(this, fieldInfos);
=======
  DocumentsWriter(IndexWriterConfig config, Directory directory, IndexWriter writer, IndexingChain indexingChain, FieldInfos fieldInfos,
      BufferedDeletesStream bufferedDeletesStream) throws IOException {
    this.directory = directory;
    this.writer = writer;
    this.similarityProvider = config.getSimilarityProvider();
    this.maxThreadStates = config.getMaxThreadStates();
    this.fieldInfos = fieldInfos;
    this.bufferedDeletesStream = bufferedDeletesStream;
    flushControl = writer.flushControl;
    consumer = config.getIndexingChain().getChain(this);
    this.config = config;
>>>>>>> c7c03f6c
  }

  boolean deleteQueries(final Query... queries) throws IOException {
    synchronized(this) {
      for (Query query : queries) {
        pendingDeletes.addQuery(query, BufferedDeletes.MAX_INT);
      }
    }

    Iterator<ThreadState> threadsIterator = perThreadPool.getActivePerThreadsIterator();

    while (threadsIterator.hasNext()) {
      ThreadState state = threadsIterator.next();
      state.lock();
      try {
        state.perThread.deleteQueries(queries);
      } finally {
        state.unlock();
      }
    }

    return false;
  }

  boolean deleteQuery(final Query query) throws IOException {
    return deleteQueries(query);
  }

  boolean deleteTerms(final Term... terms) throws IOException {
    synchronized(this) {
      for (Term term : terms) {
        pendingDeletes.addTerm(term, BufferedDeletes.MAX_INT);
      }
    }

    Iterator<ThreadState> threadsIterator = perThreadPool.getActivePerThreadsIterator();

    while (threadsIterator.hasNext()) {
      ThreadState state = threadsIterator.next();
      state.lock();
      try {
        state.perThread.deleteTerms(terms);
      } finally {
        state.unlock();
      }
    }

    return false;
  }

  // TODO: we could check w/ FreqProxTermsWriter: if the
  // term doesn't exist, don't bother buffering into the
  // per-DWPT map (but still must go into the global map)
  boolean deleteTerm(final Term term) throws IOException {
    return deleteTerms(term);
  }

  void deleteTerm(final Term term, ThreadState exclude) {
    synchronized(this) {
      pendingDeletes.addTerm(term, BufferedDeletes.MAX_INT);
    }

    Iterator<ThreadState> threadsIterator = perThreadPool.getActivePerThreadsIterator();

    while (threadsIterator.hasNext()) {
      ThreadState state = threadsIterator.next();
      if (state != exclude) {
        state.lock();
        try {
          state.perThread.deleteTerms(term);
        } finally {
          state.unlock();
        }
      }
    }
  }

  /** If non-null, various details of indexing are printed
   *  here. */
  synchronized void setInfoStream(PrintStream infoStream) {
    this.infoStream = infoStream;
    pushConfigChange();
  }

  synchronized void setSimilarityProvider(SimilarityProvider similarityProvider) {
    this.similarityProvider = similarityProvider;
    pushConfigChange();
  }

<<<<<<< HEAD
  private final void pushConfigChange() {
    Iterator<ThreadState> it = perThreadPool.getAllPerThreadsIterator();
    while (it.hasNext()) {
      DocumentsWriterPerThread perThread = it.next().perThread;
      perThread.docState.infoStream = this.infoStream;
      perThread.docState.similarityProvider = this.similarityProvider;
    }
  }

  /** Set how much RAM we can use before flushing. */
  synchronized void setRAMBufferSizeMB(double mb) {
    if (mb == IndexWriterConfig.DISABLE_AUTO_FLUSH) {
      ramBufferSize = IndexWriterConfig.DISABLE_AUTO_FLUSH;
    } else {
      ramBufferSize = (long) (mb*1024*1024);
    }
  }

  synchronized double getRAMBufferSizeMB() {
    if (ramBufferSize == IndexWriterConfig.DISABLE_AUTO_FLUSH) {
      return ramBufferSize;
    } else {
      return ramBufferSize/1024./1024.;
    }
  }

  /** Set max buffered docs, which means we will flush by
   *  doc count instead of by RAM usage. */
  void setMaxBufferedDocs(int count) {
    maxBufferedDocs = count;
  }

  int getMaxBufferedDocs() {
    return maxBufferedDocs;
  }

  /** Returns how many docs are currently buffered in RAM. */
  int getNumDocs() {
    return numDocsInRAM.get();
=======
  /** Get current segment name we are writing. */
  synchronized String getSegment() {
    return segment;
>>>>>>> c7c03f6c
  }
  private Collection<String> abortedFiles;               // List of files that were written before last abort()

  Collection<String> abortedFiles() {
    return abortedFiles;
  }

  void message(String message) {
    if (infoStream != null)
      indexWriter.message("DW: " + message);
  }

  private void ensureOpen() throws AlreadyClosedException {
    if (closed) {
      throw new AlreadyClosedException("this IndexWriter is closed");
    }
  }

  /** Called if we hit an exception at a bad time (when
   *  updating the index files) and must discard all
   *  currently buffered docs.  This resets our state,
   *  discarding any docs added since last flush. */
  synchronized void abort() throws IOException {
    boolean success = false;

    synchronized (this) {
      pendingDeletes.clear();
    }

    try {
      if (infoStream != null) {
        message("docWriter: abort");
      }

      Iterator<ThreadState> threadsIterator = perThreadPool.getActivePerThreadsIterator();

      while (threadsIterator.hasNext()) {
        ThreadState perThread = threadsIterator.next();
        perThread.lock();
        try {
          perThread.perThread.abort();
        } finally {
          perThread.unlock();
        }
      }

      success = true;
    } finally {
      if (infoStream != null) {
        message("docWriter: done abort; abortedFiles=" + abortedFiles + " success=" + success);
      }
    }
  }

<<<<<<< HEAD
  boolean anyChanges() {
    return numDocsInRAM.get() != 0 || anyDeletions();
=======
  /** Reset after a flush */
  private void doAfterFlush() throws IOException {
    // All ThreadStates should be idle when we are called
    assert allThreadsIdle();
    for (DocumentsWriterThreadState threadState : threadStates) {
      threadState.consumer.doAfterFlush();
    }

    threadBindings.clear();
    waitQueue.reset();
    segment = null;
    fieldInfos = new FieldInfos(fieldInfos);
    numDocs = 0;
    nextDocID = 0;
    bufferIsFull = false;
    for(int i=0;i<threadStates.length;i++) {
      threadStates[i].doAfterFlush();
    }
>>>>>>> c7c03f6c
  }

  public int getBufferedDeleteTermsSize() {
    int size = 0;
    Iterator<ThreadState> it = perThreadPool.getActivePerThreadsIterator();
    while (it.hasNext()) {
      DocumentsWriterPerThread dwpt = it.next().perThread;
      size += dwpt.pendingDeletes.terms.size();
    }
    size += pendingDeletes.terms.size();
    return size;
  }

<<<<<<< HEAD
  //for testing
  public int getNumBufferedDeleteTerms() {
    int numDeletes = 0;
    Iterator<ThreadState> it = perThreadPool.getActivePerThreadsIterator();
    while (it.hasNext()) {
      DocumentsWriterPerThread dwpt = it.next().perThread;
      numDeletes += dwpt.pendingDeletes.numTermDeletes.get();
=======
  private void pushDeletes(SegmentInfo newSegment, SegmentInfos segmentInfos) {
    // Lock order: DW -> BD
    final long delGen = bufferedDeletesStream.getNextGen();
    if (pendingDeletes.any()) {
      if (segmentInfos.size() > 0 || newSegment != null) {
        final FrozenBufferedDeletes packet = new FrozenBufferedDeletes(pendingDeletes, delGen);
        if (infoStream != null) {
          message("flush: push buffered deletes startSize=" + pendingDeletes.bytesUsed.get() + " frozenSize=" + packet.bytesUsed);
        }
        bufferedDeletesStream.push(packet);
        if (infoStream != null) {
          message("flush: delGen=" + packet.gen);
        }
        if (newSegment != null) {
          newSegment.setBufferedDeletesGen(packet.gen);
        }
      } else {
        if (infoStream != null) {
          message("flush: drop buffered deletes: no segments");
        }
        // We can safely discard these deletes: since
        // there are no segments, the deletions cannot
        // affect anything.
      }
      pendingDeletes.clear();
    } else if (newSegment != null) {
      newSegment.setBufferedDeletesGen(delGen);
>>>>>>> c7c03f6c
    }
    numDeletes += pendingDeletes.numTermDeletes.get();
    return numDeletes;
  }

  public boolean anyDeletions() {
    return pendingDeletes.any();
    }

<<<<<<< HEAD
  void close() {
=======
    boolean success = false;

    SegmentInfo newSegment;

    try {
      assert nextDocID == numDocs;
      assert waitQueue.numWaiting == 0;
      assert waitQueue.waitingBytes == 0;

      if (infoStream != null) {
        message("flush postings as segment " + segment + " numDocs=" + numDocs);
      }
      
      final SegmentWriteState flushState = new SegmentWriteState(infoStream, directory, segment, fieldInfos,
                                                                 numDocs, writer.getConfig().getTermIndexInterval(),
                                                                 fieldInfos.buildSegmentCodecs(true),
                                                                 pendingDeletes);
      // Apply delete-by-docID now (delete-byDocID only
      // happens when an exception is hit processing that
      // doc, eg if analyzer has some problem w/ the text):
      if (pendingDeletes.docIDs.size() > 0) {
        flushState.deletedDocs = new BitVector(numDocs);
        for(int delDocID : pendingDeletes.docIDs) {
          flushState.deletedDocs.set(delDocID);
        }
        pendingDeletes.bytesUsed.addAndGet(-pendingDeletes.docIDs.size() * BufferedDeletes.BYTES_PER_DEL_DOCID);
        pendingDeletes.docIDs.clear();
      }

      newSegment = new SegmentInfo(segment, numDocs, directory, false, fieldInfos.hasProx(), flushState.segmentCodecs, false, fieldInfos);

      Collection<DocConsumerPerThread> threads = new HashSet<DocConsumerPerThread>();
      for (DocumentsWriterThreadState threadState : threadStates) {
        threads.add(threadState.consumer);
      }

      double startMBUsed = bytesUsed()/1024./1024.;

      consumer.flush(threads, flushState);

      newSegment.setHasVectors(flushState.hasVectors);

      if (infoStream != null) {
        message("new segment has " + (flushState.hasVectors ? "vectors" : "no vectors"));
        if (flushState.deletedDocs != null) {
          message("new segment has " + flushState.deletedDocs.count() + " deleted docs");
        }
        message("flushedFiles=" + newSegment.files());
        message("flushed codecs=" + newSegment.getSegmentCodecs());
      }

      if (mergePolicy.useCompoundFile(segmentInfos, newSegment)) {
        final String cfsFileName = IndexFileNames.segmentFileName(segment, "", IndexFileNames.COMPOUND_FILE_EXTENSION);

        if (infoStream != null) {
          message("flush: create compound file \"" + cfsFileName + "\"");
        }

        CompoundFileWriter cfsWriter = new CompoundFileWriter(directory, cfsFileName);
        for(String fileName : newSegment.files()) {
          cfsWriter.addFile(fileName);
        }
        cfsWriter.close();
        deleter.deleteNewFiles(newSegment.files());
        newSegment.setUseCompoundFile(true);
      }

      // Must write deleted docs after the CFS so we don't
      // slurp the del file into CFS:
      if (flushState.deletedDocs != null) {
        final int delCount = flushState.deletedDocs.count();
        assert delCount > 0;
        newSegment.setDelCount(delCount);
        newSegment.advanceDelGen();
        final String delFileName = newSegment.getDelFileName();
        if (infoStream != null) {
          message("flush: write " + delCount + " deletes to " + delFileName);
        }
        boolean success2 = false;
        try {
          // TODO: in the NRT case it'd be better to hand
          // this del vector over to the
          // shortly-to-be-opened SegmentReader and let it
          // carry the changes; there's no reason to use
          // filesystem as intermediary here.
          flushState.deletedDocs.write(directory, delFileName);
          success2 = true;
        } finally {
          if (!success2) {
            try {
              directory.deleteFile(delFileName);
            } catch (Throwable t) {
              // suppress this so we keep throwing the
              // original exception
            }
          }
        }
      }

      if (infoStream != null) {
        message("flush: segment=" + newSegment);
        final double newSegmentSizeNoStore = newSegment.sizeInBytes(false)/1024./1024.;
        final double newSegmentSize = newSegment.sizeInBytes(true)/1024./1024.;
        message("  ramUsed=" + nf.format(startMBUsed) + " MB" +
                " newFlushedSize=" + nf.format(newSegmentSize) + " MB" +
                " (" + nf.format(newSegmentSizeNoStore) + " MB w/o doc stores)" +
                " docs/MB=" + nf.format(numDocs / newSegmentSize) +
                " new/old=" + nf.format(100.0 * newSegmentSizeNoStore / startMBUsed) + "%");
      }

      success = true;
    } finally {
      notifyAll();
      if (!success) {
        if (segment != null) {
          deleter.refresh(segment);
        }
        abort();
      }
    }

    doAfterFlush();

    // Lock order: IW -> DW -> BD
    pushDeletes(newSegment, segmentInfos);
    if (infoStream != null) {
      message("flush time " + (System.currentTimeMillis()-startTime) + " msec");
    }

    return newSegment;
  }

  synchronized void close() {
>>>>>>> c7c03f6c
    closed = true;
  }

  boolean updateDocument(final Document doc, final Analyzer analyzer, final Term delTerm)
      throws CorruptIndexException, IOException {
    ensureOpen();

    FlushedSegment newSegment = null;

    ThreadState perThread = perThreadPool.getAndLock(Thread.currentThread(), this, doc);
    try {
      DocumentsWriterPerThread dwpt = perThread.perThread;
      long perThreadRAMUsedBeforeAdd = dwpt.bytesUsed();
      dwpt.updateDocument(doc, analyzer, delTerm);
      numDocsInRAM.incrementAndGet();

      newSegment = finishAddDocument(dwpt, perThreadRAMUsedBeforeAdd);
    } finally {
      perThread.unlock();
    }

    // delete term from other DWPTs later, so that this thread
    // doesn't have to lock multiple DWPTs at the same time
    if (delTerm != null) {
      deleteTerm(delTerm, perThread);
    }

    if (newSegment != null) {
      finishFlushedSegment(newSegment);
    }

    if (newSegment != null) {
      perThreadPool.clearThreadBindings(perThread);
      return true;
    }

    return false;
    }

  private void finishFlushedSegment(FlushedSegment newSegment) throws IOException {
    pushDeletes(newSegment);
    if (newSegment != null) {
      indexWriter.addFlushedSegment(newSegment);
  }
  }

  private final FlushedSegment finishAddDocument(DocumentsWriterPerThread perThread,
      long perThreadRAMUsedBeforeAdd) throws IOException {
    FlushedSegment newSegment = null;

    if (perThread.getNumDocsInRAM() == maxBufferedDocs) {
      newSegment = perThread.flush();
    }

    long deltaRAM = perThread.bytesUsed() - perThreadRAMUsedBeforeAdd;
    long oldValue = ramUsed.get();
    while (!ramUsed.compareAndSet(oldValue, oldValue + deltaRAM)) {
      oldValue = ramUsed.get();
    }

    return newSegment;
  }

<<<<<<< HEAD
  final void subtractFlushedNumDocs(int numFlushed) {
    int oldValue = numDocsInRAM.get();
    while (!numDocsInRAM.compareAndSet(oldValue, oldValue - numFlushed)) {
      oldValue = numDocsInRAM.get();
=======
  /* We have three pools of RAM: Postings, byte blocks
   * (holds freq/prox posting data) and per-doc buffers
   * (stored fields/term vectors).  Different docs require
   * varying amount of storage from these classes.  For
   * example, docs with many unique single-occurrence short
   * terms will use up the Postings RAM and hardly any of
   * the other two.  Whereas docs with very large terms will
   * use alot of byte blocks RAM.  This method just frees
   * allocations from the pools once we are over-budget,
   * which balances the pools to match the current docs. */
  void balanceRAM() {

    final boolean doBalance;
    final long deletesRAMUsed;

    deletesRAMUsed = bufferedDeletesStream.bytesUsed();

    final long ramBufferSize;
    final double mb = config.getRAMBufferSizeMB();
    if (mb == IndexWriterConfig.DISABLE_AUTO_FLUSH) {
      ramBufferSize = IndexWriterConfig.DISABLE_AUTO_FLUSH;
    } else {
      ramBufferSize = (long) (mb*1024*1024);
    }

    synchronized(this) {
      if (ramBufferSize == IndexWriterConfig.DISABLE_AUTO_FLUSH || bufferIsFull) {
        return;
      }
    
      doBalance = bytesUsed() + deletesRAMUsed >= ramBufferSize;
>>>>>>> c7c03f6c
    }
  }

<<<<<<< HEAD
  private synchronized void pushDeletes(FlushedSegment flushedSegment) {
    maybePushPendingDeletes();
    if (flushedSegment != null) {
      BufferedDeletes deletes = flushedSegment.segmentDeletes;
      final long delGen = bufferedDeletesStream.getNextGen();
      // Lock order: DW -> BD
      if (deletes != null && deletes.any()) {
        final FrozenBufferedDeletes packet = new FrozenBufferedDeletes(deletes, delGen);
          if (infoStream != null) {
            message("flush: push buffered deletes");
=======
    if (doBalance) {

      if (infoStream != null) {
        message("  RAM: balance allocations: usedMB=" + toMB(bytesUsed()) +
                " vs trigger=" + toMB(ramBufferSize) +
                " deletesMB=" + toMB(deletesRAMUsed) +
                " byteBlockFree=" + toMB(byteBlockAllocator.bytesUsed()) +
                " perDocFree=" + toMB(perDocAllocator.bytesUsed()));
      }

      final long startBytesUsed = bytesUsed() + deletesRAMUsed;

      int iter = 0;

      // We free equally from each pool in 32 KB
      // chunks until we are below our threshold
      // (freeLevel)

      boolean any = true;

      final long freeLevel = (long) (0.95 * ramBufferSize);

      while(bytesUsed()+deletesRAMUsed > freeLevel) {
      
        synchronized(this) {
          if (0 == perDocAllocator.numBufferedBlocks() &&
              0 == byteBlockAllocator.numBufferedBlocks() &&
              0 == freeIntBlocks.size() && !any) {
            // Nothing else to free -- must flush now.
            bufferIsFull = bytesUsed()+deletesRAMUsed > ramBufferSize;
            if (infoStream != null) {
              if (bytesUsed()+deletesRAMUsed > ramBufferSize) {
                message("    nothing to free; set bufferIsFull");
              } else {
                message("    nothing to free");
              }
            }
            break;
>>>>>>> c7c03f6c
          }
          bufferedDeletesStream.push(packet);
          if (infoStream != null) {
            message("flush: delGen=" + packet.gen);
          }
          }
      flushedSegment.segmentInfo.setBufferedDeletesGen(delGen);
          }
        }

  private synchronized final void maybePushPendingDeletes() {
    final long delGen = bufferedDeletesStream.getNextGen();
    if (pendingDeletes.any()) {
      bufferedDeletesStream.push(new FrozenBufferedDeletes(pendingDeletes, delGen));
      pendingDeletes.clear();
      }
    }

  final boolean flushAllThreads(final boolean flushDeletes)
    throws IOException {

    Iterator<ThreadState> threadsIterator = perThreadPool.getActivePerThreadsIterator();
    boolean anythingFlushed = false;

    while (threadsIterator.hasNext()) {
      FlushedSegment newSegment = null;

      ThreadState perThread = threadsIterator.next();
      perThread.lock();
      try {

<<<<<<< HEAD
        DocumentsWriterPerThread dwpt = perThread.perThread;
        final int numDocs = dwpt.getNumDocsInRAM();

        // Always flush docs if there are any
        boolean flushDocs = numDocs > 0;
=======
    synchronized boolean doResume() {
      final double mb = config.getRAMBufferSizeMB();
      final long waitQueueResumeBytes;
      if (mb == IndexWriterConfig.DISABLE_AUTO_FLUSH) {
        waitQueueResumeBytes = 2*1024*1024;
      } else {
        waitQueueResumeBytes = (long) (mb*1024*1024*0.05);
      }
      return waitingBytes <= waitQueueResumeBytes;
    }

    synchronized boolean doPause() {
      final double mb = config.getRAMBufferSizeMB();
      final long waitQueuePauseBytes;
      if (mb == IndexWriterConfig.DISABLE_AUTO_FLUSH) {
        waitQueuePauseBytes = 4*1024*1024;
      } else {
        waitQueuePauseBytes = (long) (mb*1024*1024*0.1);
      }
      return waitingBytes > waitQueuePauseBytes;
    }
>>>>>>> c7c03f6c

        String segment = dwpt.getSegment();

        // If we are flushing docs, segment must not be null:
        assert segment != null || !flushDocs;

        if (flushDocs) {
          newSegment = dwpt.flush();

          if (newSegment != null) {
            perThreadPool.clearThreadBindings(perThread);
            }
          }
      } finally {
        perThread.unlock();
      }

      if (newSegment != null) {
        anythingFlushed = true;
        finishFlushedSegment(newSegment);
      }
    }

    if (!anythingFlushed && flushDeletes) {
      maybePushPendingDeletes();
    }


    return anythingFlushed;
  }

//  /* We have three pools of RAM: Postings, byte blocks
//   * (holds freq/prox posting data) and per-doc buffers
//   * (stored fields/term vectors).  Different docs require
//   * varying amount of storage from these classes.  For
//   * example, docs with many unique single-occurrence short
//   * terms will use up the Postings RAM and hardly any of
//   * the other two.  Whereas docs with very large terms will
//   * use alot of byte blocks RAM.  This method just frees
//   * allocations from the pools once we are over-budget,
//   * which balances the pools to match the current docs. */
//  void balanceRAM() {
//
//    final boolean doBalance;
//    final long deletesRAMUsed;
//
//    deletesRAMUsed = bufferedDeletes.bytesUsed();
//
//    synchronized(this) {
//      if (ramBufferSize == IndexWriterConfig.DISABLE_AUTO_FLUSH || bufferIsFull) {
//        return;
//      }
//
//      doBalance = bytesUsed() + deletesRAMUsed >= ramBufferSize;
//    }
//
//    if (doBalance) {
//
//      if (infoStream != null)
//        message("  RAM: balance allocations: usedMB=" + toMB(bytesUsed()) +
//                " vs trigger=" + toMB(ramBufferSize) +
//                " deletesMB=" + toMB(deletesRAMUsed) +
//                " byteBlockFree=" + toMB(byteBlockAllocator.bytesUsed()) +
//                " perDocFree=" + toMB(perDocAllocator.bytesUsed()));
//
//      final long startBytesUsed = bytesUsed() + deletesRAMUsed;
//
//      int iter = 0;
//
//      // We free equally from each pool in 32 KB
//      // chunks until we are below our threshold
//      // (freeLevel)
//
//      boolean any = true;
//
//      while(bytesUsed()+deletesRAMUsed > freeLevel) {
//
//        synchronized(this) {
//          if (0 == perDocAllocator.numBufferedBlocks() &&
//              0 == byteBlockAllocator.numBufferedBlocks() &&
//              0 == freeIntBlocks.size() && !any) {
//            // Nothing else to free -- must flush now.
//            bufferIsFull = bytesUsed()+deletesRAMUsed > ramBufferSize;
//            if (infoStream != null) {
//              if (bytesUsed()+deletesRAMUsed > ramBufferSize)
//                message("    nothing to free; set bufferIsFull");
//              else
//                message("    nothing to free");
//            }
//            break;
//          }
//
//          if ((0 == iter % 4) && byteBlockAllocator.numBufferedBlocks() > 0) {
//            byteBlockAllocator.freeBlocks(1);
//          }
//          if ((1 == iter % 4) && freeIntBlocks.size() > 0) {
//            freeIntBlocks.remove(freeIntBlocks.size()-1);
//            bytesUsed.addAndGet(-INT_BLOCK_SIZE * RamUsageEstimator.NUM_BYTES_INT);
//          }
//          if ((2 == iter % 4) && perDocAllocator.numBufferedBlocks() > 0) {
//            perDocAllocator.freeBlocks(32); // Remove upwards of 32 blocks (each block is 1K)
//          }
//        }
//
//        if ((3 == iter % 4) && any)
//          // Ask consumer to free any recycled state
//          any = consumer.freeRAM();
//
//        iter++;
//      }
//
//      if (infoStream != null)
//        message("    after free: freedMB=" + nf.format((startBytesUsed-bytesUsed()-deletesRAMUsed)/1024./1024.) + " usedMB=" + nf.format((bytesUsed()+deletesRAMUsed)/1024./1024.));
//    }
//  }
}<|MERGE_RESOLUTION|>--- conflicted
+++ resolved
@@ -30,6 +30,7 @@
 import org.apache.lucene.index.DocumentsWriterPerThread.FlushedSegment;
 import org.apache.lucene.index.DocumentsWriterPerThread.IndexingChain;
 import org.apache.lucene.index.DocumentsWriterPerThreadPool.ThreadState;
+import org.apache.lucene.index.FieldInfos.FieldNumberBiMap;
 import org.apache.lucene.search.Query;
 import org.apache.lucene.search.SimilarityProvider;
 import org.apache.lucene.store.AlreadyClosedException;
@@ -114,140 +115,28 @@
 
   List<String> newFiles;
 
-<<<<<<< HEAD
   final IndexWriter indexWriter;
-=======
-  /**
-   * Create and return a new DocWriterBuffer.
-   */
-  PerDocBuffer newPerDocBuffer() {
-    return new PerDocBuffer();
-  }
-
-  /**
-   * RAMFile buffer for DocWriters.
-   */
-  class PerDocBuffer extends RAMFile {
-    
-    /**
-     * Allocate bytes used from shared pool.
-     */
-    @Override
-    protected byte[] newBuffer(int size) {
-      assert size == PER_DOC_BLOCK_SIZE;
-      return perDocAllocator.getByteBlock();
-    }
-    
-    /**
-     * Recycle the bytes used.
-     */
-    synchronized void recycle() {
-      if (buffers.size() > 0) {
-        setLength(0);
-        
-        // Recycle the blocks
-        perDocAllocator.recycleByteBlocks(buffers);
-        buffers.clear();
-        sizeInBytes = 0;
-        
-        assert numBuffers() == 0;
-      }
-    }
-  }
-  
-  /**
-   * The IndexingChain must define the {@link #getChain(DocumentsWriter)} method
-   * which returns the DocConsumer that the DocumentsWriter calls to process the
-   * documents. 
-   */
-  abstract static class IndexingChain {
-    abstract DocConsumer getChain(DocumentsWriter documentsWriter);
-  }
-  
-  static final IndexingChain defaultIndexingChain = new IndexingChain() {
-
-    @Override
-    DocConsumer getChain(DocumentsWriter documentsWriter) {
-      /*
-      This is the current indexing chain:
-
-      DocConsumer / DocConsumerPerThread
-        --> code: DocFieldProcessor / DocFieldProcessorPerThread
-          --> DocFieldConsumer / DocFieldConsumerPerThread / DocFieldConsumerPerField
-            --> code: DocFieldConsumers / DocFieldConsumersPerThread / DocFieldConsumersPerField
-              --> code: DocInverter / DocInverterPerThread / DocInverterPerField
-                --> InvertedDocConsumer / InvertedDocConsumerPerThread / InvertedDocConsumerPerField
-                  --> code: TermsHash / TermsHashPerThread / TermsHashPerField
-                    --> TermsHashConsumer / TermsHashConsumerPerThread / TermsHashConsumerPerField
-                      --> code: FreqProxTermsWriter / FreqProxTermsWriterPerThread / FreqProxTermsWriterPerField
-                      --> code: TermVectorsTermsWriter / TermVectorsTermsWriterPerThread / TermVectorsTermsWriterPerField
-                --> InvertedDocEndConsumer / InvertedDocConsumerPerThread / InvertedDocConsumerPerField
-                  --> code: NormsWriter / NormsWriterPerThread / NormsWriterPerField
-              --> code: StoredFieldsWriter / StoredFieldsWriterPerThread / StoredFieldsWriterPerField
-    */
-
-    // Build up indexing chain:
-
-      final TermsHashConsumer termVectorsWriter = new TermVectorsTermsWriter(documentsWriter);
-      final TermsHashConsumer freqProxWriter = new FreqProxTermsWriter();
-      /*
-       * nesting TermsHash instances here to allow the secondary (TermVectors) share the interned postings
-       * via a shared ByteBlockPool. See TermsHashPerField for details. 
-       */
-      final TermsHash termVectorsTermHash = new TermsHash(documentsWriter, false, termVectorsWriter, null);
-      final InvertedDocConsumer  termsHash = new TermsHash(documentsWriter, true, freqProxWriter, termVectorsTermHash);
-      final NormsWriter normsWriter = new NormsWriter();
-      final DocInverter docInverter = new DocInverter(termsHash, normsWriter);
-      return new DocFieldProcessor(documentsWriter, docInverter);
-    }
-  };
->>>>>>> c7c03f6c
 
   private AtomicInteger numDocsInRAM = new AtomicInteger(0);
   private AtomicLong ramUsed = new AtomicLong(0);
-
-  // How much RAM we can use before flushing.  This is 0 if
-  // we are flushing by doc count instead.
-<<<<<<< HEAD
-  private long ramBufferSize = (long) (IndexWriterConfig.DEFAULT_RAM_BUFFER_SIZE_MB*1024*1024);
-
-  // Flush @ this number of docs.  If ramBufferSize is
-  // non-zero we will flush by RAM usage instead.
-  private int maxBufferedDocs = IndexWriterConfig.DEFAULT_MAX_BUFFERED_DOCS;
-=======
-
-  private final IndexWriterConfig config;
->>>>>>> c7c03f6c
 
   final BufferedDeletesStream bufferedDeletesStream;
   // TODO: cutover to BytesRefHash
   private BufferedDeletes pendingDeletes = new BufferedDeletes(false);
   final IndexingChain chain;
+  private final IndexWriterConfig config;
 
   final DocumentsWriterPerThreadPool perThreadPool;
-
-<<<<<<< HEAD
-  DocumentsWriter(Directory directory, IndexWriter writer, IndexingChain chain, DocumentsWriterPerThreadPool indexerThreadPool, FieldInfos fieldInfos, BufferedDeletesStream bufferedDeletesStream) throws IOException {
+  DocumentsWriter(IndexWriterConfig config, Directory directory, IndexWriter writer, FieldNumberBiMap globalFieldNumbers,
+      BufferedDeletesStream bufferedDeletesStream) throws IOException {
     this.directory = directory;
     this.indexWriter = writer;
     this.similarityProvider = writer.getConfig().getSimilarityProvider();
     this.bufferedDeletesStream = bufferedDeletesStream;
-    this.perThreadPool = indexerThreadPool;
-    this.chain = chain;
-    this.perThreadPool.initialize(this, fieldInfos);
-=======
-  DocumentsWriter(IndexWriterConfig config, Directory directory, IndexWriter writer, IndexingChain indexingChain, FieldInfos fieldInfos,
-      BufferedDeletesStream bufferedDeletesStream) throws IOException {
-    this.directory = directory;
-    this.writer = writer;
-    this.similarityProvider = config.getSimilarityProvider();
-    this.maxThreadStates = config.getMaxThreadStates();
-    this.fieldInfos = fieldInfos;
-    this.bufferedDeletesStream = bufferedDeletesStream;
-    flushControl = writer.flushControl;
-    consumer = config.getIndexingChain().getChain(this);
+    this.perThreadPool = config.getIndexerThreadPool();
+    this.chain = config.getIndexingChain();
+    this.perThreadPool.initialize(this, globalFieldNumbers, config);
     this.config = config;
->>>>>>> c7c03f6c
   }
 
   boolean deleteQueries(final Query... queries) throws IOException {
@@ -337,7 +226,6 @@
     pushConfigChange();
   }
 
-<<<<<<< HEAD
   private final void pushConfigChange() {
     Iterator<ThreadState> it = perThreadPool.getAllPerThreadsIterator();
     while (it.hasNext()) {
@@ -347,41 +235,9 @@
     }
   }
 
-  /** Set how much RAM we can use before flushing. */
-  synchronized void setRAMBufferSizeMB(double mb) {
-    if (mb == IndexWriterConfig.DISABLE_AUTO_FLUSH) {
-      ramBufferSize = IndexWriterConfig.DISABLE_AUTO_FLUSH;
-    } else {
-      ramBufferSize = (long) (mb*1024*1024);
-    }
-  }
-
-  synchronized double getRAMBufferSizeMB() {
-    if (ramBufferSize == IndexWriterConfig.DISABLE_AUTO_FLUSH) {
-      return ramBufferSize;
-    } else {
-      return ramBufferSize/1024./1024.;
-    }
-  }
-
-  /** Set max buffered docs, which means we will flush by
-   *  doc count instead of by RAM usage. */
-  void setMaxBufferedDocs(int count) {
-    maxBufferedDocs = count;
-  }
-
-  int getMaxBufferedDocs() {
-    return maxBufferedDocs;
-  }
-
   /** Returns how many docs are currently buffered in RAM. */
   int getNumDocs() {
     return numDocsInRAM.get();
-=======
-  /** Get current segment name we are writing. */
-  synchronized String getSegment() {
-    return segment;
->>>>>>> c7c03f6c
   }
   private Collection<String> abortedFiles;               // List of files that were written before last abort()
 
@@ -436,29 +292,8 @@
     }
   }
 
-<<<<<<< HEAD
   boolean anyChanges() {
     return numDocsInRAM.get() != 0 || anyDeletions();
-=======
-  /** Reset after a flush */
-  private void doAfterFlush() throws IOException {
-    // All ThreadStates should be idle when we are called
-    assert allThreadsIdle();
-    for (DocumentsWriterThreadState threadState : threadStates) {
-      threadState.consumer.doAfterFlush();
-    }
-
-    threadBindings.clear();
-    waitQueue.reset();
-    segment = null;
-    fieldInfos = new FieldInfos(fieldInfos);
-    numDocs = 0;
-    nextDocID = 0;
-    bufferIsFull = false;
-    for(int i=0;i<threadStates.length;i++) {
-      threadStates[i].doAfterFlush();
-    }
->>>>>>> c7c03f6c
   }
 
   public int getBufferedDeleteTermsSize() {
@@ -472,7 +307,6 @@
     return size;
   }
 
-<<<<<<< HEAD
   //for testing
   public int getNumBufferedDeleteTerms() {
     int numDeletes = 0;
@@ -480,35 +314,6 @@
     while (it.hasNext()) {
       DocumentsWriterPerThread dwpt = it.next().perThread;
       numDeletes += dwpt.pendingDeletes.numTermDeletes.get();
-=======
-  private void pushDeletes(SegmentInfo newSegment, SegmentInfos segmentInfos) {
-    // Lock order: DW -> BD
-    final long delGen = bufferedDeletesStream.getNextGen();
-    if (pendingDeletes.any()) {
-      if (segmentInfos.size() > 0 || newSegment != null) {
-        final FrozenBufferedDeletes packet = new FrozenBufferedDeletes(pendingDeletes, delGen);
-        if (infoStream != null) {
-          message("flush: push buffered deletes startSize=" + pendingDeletes.bytesUsed.get() + " frozenSize=" + packet.bytesUsed);
-        }
-        bufferedDeletesStream.push(packet);
-        if (infoStream != null) {
-          message("flush: delGen=" + packet.gen);
-        }
-        if (newSegment != null) {
-          newSegment.setBufferedDeletesGen(packet.gen);
-        }
-      } else {
-        if (infoStream != null) {
-          message("flush: drop buffered deletes: no segments");
-        }
-        // We can safely discard these deletes: since
-        // there are no segments, the deletions cannot
-        // affect anything.
-      }
-      pendingDeletes.clear();
-    } else if (newSegment != null) {
-      newSegment.setBufferedDeletesGen(delGen);
->>>>>>> c7c03f6c
     }
     numDeletes += pendingDeletes.numTermDeletes.get();
     return numDeletes;
@@ -518,143 +323,7 @@
     return pendingDeletes.any();
     }
 
-<<<<<<< HEAD
   void close() {
-=======
-    boolean success = false;
-
-    SegmentInfo newSegment;
-
-    try {
-      assert nextDocID == numDocs;
-      assert waitQueue.numWaiting == 0;
-      assert waitQueue.waitingBytes == 0;
-
-      if (infoStream != null) {
-        message("flush postings as segment " + segment + " numDocs=" + numDocs);
-      }
-      
-      final SegmentWriteState flushState = new SegmentWriteState(infoStream, directory, segment, fieldInfos,
-                                                                 numDocs, writer.getConfig().getTermIndexInterval(),
-                                                                 fieldInfos.buildSegmentCodecs(true),
-                                                                 pendingDeletes);
-      // Apply delete-by-docID now (delete-byDocID only
-      // happens when an exception is hit processing that
-      // doc, eg if analyzer has some problem w/ the text):
-      if (pendingDeletes.docIDs.size() > 0) {
-        flushState.deletedDocs = new BitVector(numDocs);
-        for(int delDocID : pendingDeletes.docIDs) {
-          flushState.deletedDocs.set(delDocID);
-        }
-        pendingDeletes.bytesUsed.addAndGet(-pendingDeletes.docIDs.size() * BufferedDeletes.BYTES_PER_DEL_DOCID);
-        pendingDeletes.docIDs.clear();
-      }
-
-      newSegment = new SegmentInfo(segment, numDocs, directory, false, fieldInfos.hasProx(), flushState.segmentCodecs, false, fieldInfos);
-
-      Collection<DocConsumerPerThread> threads = new HashSet<DocConsumerPerThread>();
-      for (DocumentsWriterThreadState threadState : threadStates) {
-        threads.add(threadState.consumer);
-      }
-
-      double startMBUsed = bytesUsed()/1024./1024.;
-
-      consumer.flush(threads, flushState);
-
-      newSegment.setHasVectors(flushState.hasVectors);
-
-      if (infoStream != null) {
-        message("new segment has " + (flushState.hasVectors ? "vectors" : "no vectors"));
-        if (flushState.deletedDocs != null) {
-          message("new segment has " + flushState.deletedDocs.count() + " deleted docs");
-        }
-        message("flushedFiles=" + newSegment.files());
-        message("flushed codecs=" + newSegment.getSegmentCodecs());
-      }
-
-      if (mergePolicy.useCompoundFile(segmentInfos, newSegment)) {
-        final String cfsFileName = IndexFileNames.segmentFileName(segment, "", IndexFileNames.COMPOUND_FILE_EXTENSION);
-
-        if (infoStream != null) {
-          message("flush: create compound file \"" + cfsFileName + "\"");
-        }
-
-        CompoundFileWriter cfsWriter = new CompoundFileWriter(directory, cfsFileName);
-        for(String fileName : newSegment.files()) {
-          cfsWriter.addFile(fileName);
-        }
-        cfsWriter.close();
-        deleter.deleteNewFiles(newSegment.files());
-        newSegment.setUseCompoundFile(true);
-      }
-
-      // Must write deleted docs after the CFS so we don't
-      // slurp the del file into CFS:
-      if (flushState.deletedDocs != null) {
-        final int delCount = flushState.deletedDocs.count();
-        assert delCount > 0;
-        newSegment.setDelCount(delCount);
-        newSegment.advanceDelGen();
-        final String delFileName = newSegment.getDelFileName();
-        if (infoStream != null) {
-          message("flush: write " + delCount + " deletes to " + delFileName);
-        }
-        boolean success2 = false;
-        try {
-          // TODO: in the NRT case it'd be better to hand
-          // this del vector over to the
-          // shortly-to-be-opened SegmentReader and let it
-          // carry the changes; there's no reason to use
-          // filesystem as intermediary here.
-          flushState.deletedDocs.write(directory, delFileName);
-          success2 = true;
-        } finally {
-          if (!success2) {
-            try {
-              directory.deleteFile(delFileName);
-            } catch (Throwable t) {
-              // suppress this so we keep throwing the
-              // original exception
-            }
-          }
-        }
-      }
-
-      if (infoStream != null) {
-        message("flush: segment=" + newSegment);
-        final double newSegmentSizeNoStore = newSegment.sizeInBytes(false)/1024./1024.;
-        final double newSegmentSize = newSegment.sizeInBytes(true)/1024./1024.;
-        message("  ramUsed=" + nf.format(startMBUsed) + " MB" +
-                " newFlushedSize=" + nf.format(newSegmentSize) + " MB" +
-                " (" + nf.format(newSegmentSizeNoStore) + " MB w/o doc stores)" +
-                " docs/MB=" + nf.format(numDocs / newSegmentSize) +
-                " new/old=" + nf.format(100.0 * newSegmentSizeNoStore / startMBUsed) + "%");
-      }
-
-      success = true;
-    } finally {
-      notifyAll();
-      if (!success) {
-        if (segment != null) {
-          deleter.refresh(segment);
-        }
-        abort();
-      }
-    }
-
-    doAfterFlush();
-
-    // Lock order: IW -> DW -> BD
-    pushDeletes(newSegment, segmentInfos);
-    if (infoStream != null) {
-      message("flush time " + (System.currentTimeMillis()-startTime) + " msec");
-    }
-
-    return newSegment;
-  }
-
-  synchronized void close() {
->>>>>>> c7c03f6c
     closed = true;
   }
 
@@ -704,8 +373,9 @@
   private final FlushedSegment finishAddDocument(DocumentsWriterPerThread perThread,
       long perThreadRAMUsedBeforeAdd) throws IOException {
     FlushedSegment newSegment = null;
-
-    if (perThread.getNumDocsInRAM() == maxBufferedDocs) {
+    final int maxBufferedDocs = config.getMaxBufferedDocs();
+    if (maxBufferedDocs != IndexWriterConfig.DISABLE_AUTO_FLUSH &&
+        perThread.getNumDocsInRAM() >= maxBufferedDocs) {
       newSegment = perThread.flush();
     }
 
@@ -718,48 +388,13 @@
     return newSegment;
   }
 
-<<<<<<< HEAD
   final void subtractFlushedNumDocs(int numFlushed) {
     int oldValue = numDocsInRAM.get();
     while (!numDocsInRAM.compareAndSet(oldValue, oldValue - numFlushed)) {
       oldValue = numDocsInRAM.get();
-=======
-  /* We have three pools of RAM: Postings, byte blocks
-   * (holds freq/prox posting data) and per-doc buffers
-   * (stored fields/term vectors).  Different docs require
-   * varying amount of storage from these classes.  For
-   * example, docs with many unique single-occurrence short
-   * terms will use up the Postings RAM and hardly any of
-   * the other two.  Whereas docs with very large terms will
-   * use alot of byte blocks RAM.  This method just frees
-   * allocations from the pools once we are over-budget,
-   * which balances the pools to match the current docs. */
-  void balanceRAM() {
-
-    final boolean doBalance;
-    final long deletesRAMUsed;
-
-    deletesRAMUsed = bufferedDeletesStream.bytesUsed();
-
-    final long ramBufferSize;
-    final double mb = config.getRAMBufferSizeMB();
-    if (mb == IndexWriterConfig.DISABLE_AUTO_FLUSH) {
-      ramBufferSize = IndexWriterConfig.DISABLE_AUTO_FLUSH;
-    } else {
-      ramBufferSize = (long) (mb*1024*1024);
-    }
-
-    synchronized(this) {
-      if (ramBufferSize == IndexWriterConfig.DISABLE_AUTO_FLUSH || bufferIsFull) {
-        return;
-      }
-    
-      doBalance = bytesUsed() + deletesRAMUsed >= ramBufferSize;
->>>>>>> c7c03f6c
-    }
-  }
-
-<<<<<<< HEAD
+    }
+  }
+
   private synchronized void pushDeletes(FlushedSegment flushedSegment) {
     maybePushPendingDeletes();
     if (flushedSegment != null) {
@@ -770,46 +405,6 @@
         final FrozenBufferedDeletes packet = new FrozenBufferedDeletes(deletes, delGen);
           if (infoStream != null) {
             message("flush: push buffered deletes");
-=======
-    if (doBalance) {
-
-      if (infoStream != null) {
-        message("  RAM: balance allocations: usedMB=" + toMB(bytesUsed()) +
-                " vs trigger=" + toMB(ramBufferSize) +
-                " deletesMB=" + toMB(deletesRAMUsed) +
-                " byteBlockFree=" + toMB(byteBlockAllocator.bytesUsed()) +
-                " perDocFree=" + toMB(perDocAllocator.bytesUsed()));
-      }
-
-      final long startBytesUsed = bytesUsed() + deletesRAMUsed;
-
-      int iter = 0;
-
-      // We free equally from each pool in 32 KB
-      // chunks until we are below our threshold
-      // (freeLevel)
-
-      boolean any = true;
-
-      final long freeLevel = (long) (0.95 * ramBufferSize);
-
-      while(bytesUsed()+deletesRAMUsed > freeLevel) {
-      
-        synchronized(this) {
-          if (0 == perDocAllocator.numBufferedBlocks() &&
-              0 == byteBlockAllocator.numBufferedBlocks() &&
-              0 == freeIntBlocks.size() && !any) {
-            // Nothing else to free -- must flush now.
-            bufferIsFull = bytesUsed()+deletesRAMUsed > ramBufferSize;
-            if (infoStream != null) {
-              if (bytesUsed()+deletesRAMUsed > ramBufferSize) {
-                message("    nothing to free; set bufferIsFull");
-              } else {
-                message("    nothing to free");
-              }
-            }
-            break;
->>>>>>> c7c03f6c
           }
           bufferedDeletesStream.push(packet);
           if (infoStream != null) {
@@ -841,35 +436,11 @@
       perThread.lock();
       try {
 
-<<<<<<< HEAD
         DocumentsWriterPerThread dwpt = perThread.perThread;
         final int numDocs = dwpt.getNumDocsInRAM();
 
         // Always flush docs if there are any
         boolean flushDocs = numDocs > 0;
-=======
-    synchronized boolean doResume() {
-      final double mb = config.getRAMBufferSizeMB();
-      final long waitQueueResumeBytes;
-      if (mb == IndexWriterConfig.DISABLE_AUTO_FLUSH) {
-        waitQueueResumeBytes = 2*1024*1024;
-      } else {
-        waitQueueResumeBytes = (long) (mb*1024*1024*0.05);
-      }
-      return waitingBytes <= waitQueueResumeBytes;
-    }
-
-    synchronized boolean doPause() {
-      final double mb = config.getRAMBufferSizeMB();
-      final long waitQueuePauseBytes;
-      if (mb == IndexWriterConfig.DISABLE_AUTO_FLUSH) {
-        waitQueuePauseBytes = 4*1024*1024;
-      } else {
-        waitQueuePauseBytes = (long) (mb*1024*1024*0.1);
-      }
-      return waitingBytes > waitQueuePauseBytes;
-    }
->>>>>>> c7c03f6c
 
         String segment = dwpt.getSegment();
 
