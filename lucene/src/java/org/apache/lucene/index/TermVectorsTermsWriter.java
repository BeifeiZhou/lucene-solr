--- conflicted
+++ resolved
@@ -54,18 +54,11 @@
       fill(state.numDocs);
       assert state.segmentName != null;
       String idxName = IndexFileNames.segmentFileName(state.segmentName, "", IndexFileNames.VECTORS_INDEX_EXTENSION);
-<<<<<<< HEAD
-      String fldName = IndexFileNames.segmentFileName(state.segmentName, "", IndexFileNames.VECTORS_FIELDS_EXTENSION);
-      String docName = IndexFileNames.segmentFileName(state.segmentName, "", IndexFileNames.VECTORS_DOCUMENTS_EXTENSION);
-
       tvx.close();
       tvf.close();
       tvd.close();
       tvx = null;
       if (4+((long) state.numDocs)*16 != state.directory.fileLength(idxName))
-=======
-      if (4 + ((long) state.numDocs) * 16 != state.directory.fileLength(idxName)) {
->>>>>>> 7913804b
         throw new RuntimeException("after flush: tvx size mismatch: " + state.numDocs + " docs vs " + state.directory.fileLength(idxName) + " length in bytes of " + idxName + " file exists?=" + state.directory.fileExists(idxName));
 
       lastDocID = 0;
