package org.apache.lucene.search;

/*
 * Licensed to the Apache Software Foundation (ASF) under one or more
 * contributor license agreements.  See the NOTICE file distributed with
 * this work for additional information regarding copyright ownership.
 * The ASF licenses this file to You under the Apache License, Version 2.0
 * (the "License"); you may not use this file except in compliance with
 * the License.  You may obtain a copy of the License at
 *
 *     http://www.apache.org/licenses/LICENSE-2.0
 *
 * Unless required by applicable law or agreed to in writing, software
 * distributed under the License is distributed on an "AS IS" BASIS,
 * WITHOUT WARRANTIES OR CONDITIONS OF ANY KIND, either express or implied.
 * See the License for the specific language governing permissions and
 * limitations under the License.
 */

import java.io.IOException;
import java.util.ArrayList;
import java.util.BitSet;
import java.util.Collections;
import java.util.HashSet;
import java.util.List;
import java.util.Random;
import java.util.Set;
import java.util.concurrent.ExecutorService;
import java.util.concurrent.Executors;
import java.util.concurrent.TimeUnit;

import org.apache.lucene.analysis.MockAnalyzer;
import org.apache.lucene.document.BinaryDocValuesField;
import org.apache.lucene.document.Document;
import org.apache.lucene.document.Field;
import org.apache.lucene.document.FieldType;
import org.apache.lucene.document.FloatDocValuesField;
import org.apache.lucene.document.NumericDocValuesField;
import org.apache.lucene.document.SortedDocValuesField;
import org.apache.lucene.document.StringField;
import org.apache.lucene.document.TextField;
import org.apache.lucene.index.AtomicReaderContext;
import org.apache.lucene.index.DirectoryReader;
import org.apache.lucene.index.FieldInfo.DocValuesType;
import org.apache.lucene.index.IndexReader;
import org.apache.lucene.index.IndexWriter;
import org.apache.lucene.index.IndexWriterConfig;
import org.apache.lucene.index.IndexableField;
import org.apache.lucene.index.MultiReader;
import org.apache.lucene.index.RandomIndexWriter;
import org.apache.lucene.index.StorableField;
import org.apache.lucene.index.StoredDocument;
import org.apache.lucene.index.Term;
import org.apache.lucene.index.Terms;
import org.apache.lucene.index.TermsEnum;
import org.apache.lucene.search.BooleanClause.Occur;
import org.apache.lucene.search.FieldValueHitQueue.Entry;
import org.apache.lucene.store.Directory;
import org.apache.lucene.util.Bits;
import org.apache.lucene.util.BytesRef;
import org.apache.lucene.util.DocIdBitSet;
import org.apache.lucene.util.FixedBitSet;
import org.apache.lucene.util.LuceneTestCase;
import org.apache.lucene.util.NamedThreadFactory;
import org.apache.lucene.util._TestUtil;
import org.junit.BeforeClass;
/**
 * Unit tests for sorting code.
 *
 * <p>Created: Feb 17, 2004 4:55:10 PM
 *
 * @since   lucene 1.4
 */

public class TestSort extends LuceneTestCase {
  private static int NUM_STRINGS;
  private IndexSearcher full;
  private IndexSearcher searchX;
  private IndexSearcher searchY;
  private Query queryX;
  private Query queryY;
  private Query queryA;
  private Query queryE;
  private Query queryF;
  private Query queryG;
  private Query queryM;
  private Sort sort;

  @BeforeClass
  public static void beforeClass() {
    NUM_STRINGS = atLeast(500);
  }

  // document data:
  // the tracer field is used to determine which document was hit
  // the contents field is used to search and sort by relevance
  // the int field to sort by int
  // the float field to sort by float
  // the string field to sort by string
    // the i18n field includes accented characters for testing locale-specific sorting
  private String[][] data = new String[][] {
  // tracer  contents         int            float           string   custom   i18n               long            double,          short,     byte, 'custom parser encoding'
  {   "A",   "x a",           "5",           "4f",           "c",     "A-3",   "p\u00EAche",      "10",           "-4.0",            "3",    "126", "J"},//A, x
  {   "B",   "y a",           "5",           "3.4028235E38", "i",     "B-10",  "HAT",             "1000000000",   "40.0",           "24",      "1", "I"},//B, y
  {   "C",   "x a b c",       "2147483647",  "1.0",          "j",     "A-2",   "p\u00E9ch\u00E9", "99999999","40.00002343",        "125",     "15", "H"},//C, x
  {   "D",   "y a b c",       "-1",          "0.0f",         "a",     "C-0",   "HUT",   String.valueOf(Long.MAX_VALUE),String.valueOf(Double.MIN_VALUE), String.valueOf(Short.MIN_VALUE), String.valueOf(Byte.MIN_VALUE), "G"},//D, y
  {   "E",   "x a b c d",     "5",           "2f",           "h",     "B-8",   "peach", String.valueOf(Long.MIN_VALUE),String.valueOf(Double.MAX_VALUE), String.valueOf(Short.MAX_VALUE),           String.valueOf(Byte.MAX_VALUE), "F"},//E,x
  {   "F",   "y a b c d",     "2",           "3.14159f",     "g",     "B-1",   "H\u00C5T",        "-44",          "343.034435444",  "-3",      "0", "E"},//F,y
  {   "G",   "x a b c d",     "3",           "-1.0",         "f",     "C-100", "sin",             "323254543543", "4.043544",        "5",    "100", "D"},//G,x
  {   "H",   "y a b c d",     "0",           "1.4E-45",      "e",     "C-88",  "H\u00D8T",        "1023423423005","4.043545",       "10",    "-50", "C"},//H,y
  {   "I",   "x a b c d e f", "-2147483648", "1.0e+0",       "d",     "A-10",  "s\u00EDn",        "332422459999", "4.043546",     "-340",     "51", "B"},//I,x
  {   "J",   "y a b c d e f", "4",           ".5",           "b",     "C-7",   "HOT",             "34334543543",  "4.0000220343",  "300",      "2", "A"},//J,y
  {   "W",   "g",             "1",           null,           null,    null,    null,              null,           null, null, null, null},
  {   "X",   "g",             "1",           "0.1",          null,    null,    null,              null,           null, null, null, null},
  {   "Y",   "g",             "1",           "0.2",          null,    null,    null,              null,           null, null, null, null},
  {   "Z",   "f g",           null,          null,           null,    null,    null,              null,           null, null, null, null},
  
  // Sort Missing first/last
  {   "a",   "m",            null,          null,           null,    null,    null,              null,           null, null, null, null},
  {   "b",   "m",            "4",           "4.0",           "4",    null,    null,              "4",           "4", "4", "4", null},
  {   "c",   "m",            "5",           "5.0",           "5",    null,    null,              "5",           "5", "5", "5", null},
  {   "d",   "m",            null,          null,           null,    null,    null,              null,           null, null, null, null}
  }; 

  // create an index of all the documents, or just the x, or just the y documents
  private IndexSearcher getIndex(boolean even, boolean odd)
  throws IOException {
    Directory indexStore = newDirectory();
    dirs.add(indexStore);
    RandomIndexWriter writer = new RandomIndexWriter(random(), indexStore, newIndexWriterConfig(TEST_VERSION_CURRENT, new MockAnalyzer(random())).setMergePolicy(newLogMergePolicy()));

    final DocValuesType stringDVType;
    if (dvStringSorted) {
      // Index sorted
      stringDVType = DocValuesType.SORTED;
    } else {
      if (random().nextBoolean()) {
        // Index non-sorted
        stringDVType = DocValuesType.BINARY;
      } else {
        // sorted anyway
        stringDVType = DocValuesType.SORTED;
      }
    }

    FieldType ft1 = new FieldType();
    ft1.setStored(true);
    FieldType ft2 = new FieldType();
    ft2.setIndexed(true);
    for(int i=0; i<data.length; ++i) {
      if (((i%2)==0 && even) || ((i%2)==1 && odd)) {
        Document doc = new Document();
        doc.add(new Field("tracer", data[i][0], ft1));
        doc.add(new TextField("contents", data[i][1], Field.Store.NO));
        if (data[i][2] != null) {
          doc.add(new StringField("int", data[i][2], Field.Store.NO));
          doc.add(new NumericDocValuesField("int_dv", Integer.parseInt(data[i][2])));
        }
        if (data[i][3] != null) {
          doc.add(new StringField("float", data[i][3], Field.Store.NO));
          doc.add(new FloatDocValuesField("float_dv", Float.parseFloat(data[i][3])));
        }
        if (data[i][4] != null) {
          doc.add(new StringField("string", data[i][4], Field.Store.NO));
          switch(stringDVType) {
            case SORTED:
              doc.add(new SortedDocValuesField("string_dv", new BytesRef(data[i][4])));
              break;
            case BINARY:
              doc.add(new BinaryDocValuesField("string_dv", new BytesRef(data[i][4])));
              break;
            default:
              throw new IllegalStateException("unknown type " + stringDVType);
          }
        } else {
          switch(stringDVType) {
            case SORTED:
              doc.add(new SortedDocValuesField("string_dv", new BytesRef()));
              break;
            case BINARY:
              doc.add(new BinaryDocValuesField("string_dv", new BytesRef()));
              break;
            default:
              throw new IllegalStateException("unknown type " + stringDVType);
          }
        }
        if (data[i][5] != null) doc.add(new StringField("custom",   data[i][5], Field.Store.NO));
        if (data[i][6] != null) doc.add(new StringField("i18n",     data[i][6], Field.Store.NO));
        if (data[i][7] != null) doc.add(new StringField("long",     data[i][7], Field.Store.NO));
        if (data[i][8] != null) {
          doc.add(new StringField("double", data[i][8], Field.Store.NO));
          doc.add(new NumericDocValuesField("double_dv", Double.doubleToRawLongBits(Double.parseDouble(data[i][8]))));
        }
        if (data[i][9] != null) doc.add(new StringField("short",     data[i][9], Field.Store.NO));
        if (data[i][10] != null) doc.add(new StringField("byte",     data[i][10], Field.Store.NO));
        if (data[i][11] != null) doc.add(new StringField("parser",     data[i][11], Field.Store.NO));

        for(IndexableField f : doc.getFields()) {
          if (f.fieldType().indexed() && !f.fieldType().omitNorms()) {
            ((Field) f).setBoost(2.0f);
          }
        }

        writer.addDocument(doc);
      }
    }

    IndexReader reader = writer.getReader();
    writer.close ();
    IndexSearcher s = newSearcher(reader);
    return s;
  }

  private IndexSearcher getFullIndex()
  throws IOException {
    return getIndex(true, true);
  }
  
  private IndexSearcher getFullStrings() throws IOException {
    Directory indexStore = newDirectory();
    dirs.add(indexStore);
    IndexWriter writer = new IndexWriter(
                                         indexStore,
                                         newIndexWriterConfig(TEST_VERSION_CURRENT, new MockAnalyzer(random())).
                                         setMergePolicy(newLogMergePolicy(97)));
    FieldType onlyStored = new FieldType();
    onlyStored.setStored(true);
    final int fixedLen = getRandomNumber(2, 8);
    final int fixedLen2 = getRandomNumber(1, 4);
    for(int i=0; i<NUM_STRINGS; i++) {
      Document doc = new Document();
      String num = getRandomCharString(getRandomNumber(2, 8), 48, 52);
      doc.add(new Field("tracer", num, onlyStored));
      //doc.add(new Field("contents", Integer.toString(i), Field.Store.NO, Field.Index.ANALYZED));
      doc.add(new StringField("string", num, Field.Store.NO));
      if (dvStringSorted) {
        doc.add(new SortedDocValuesField("string_dv", new BytesRef(num)));
      } else {
        doc.add(new BinaryDocValuesField("string_dv", new BytesRef(num)));
      }
      String num2 = getRandomCharString(getRandomNumber(1, 4), 48, 50);
      doc.add(new StringField("string2", num2, Field.Store.NO));
      if (dvStringSorted) {
        doc.add(new SortedDocValuesField("string2_dv", new BytesRef(num2)));
      } else {
        doc.add(new BinaryDocValuesField("string2_dv", new BytesRef(num2)));
      }
      doc.add(new Field("tracer2", num2, onlyStored));
      for(IndexableField f2 : doc.getFields()) {
        if (f2.fieldType().indexed() && !f2.fieldType().omitNorms()) {
          ((Field) f2).setBoost(2.0f);
        }
      }

      String numFixed = getRandomCharString(fixedLen, 48, 52);
      doc.add(new Field("tracer_fixed", numFixed, onlyStored));
      //doc.add(new Field("contents", Integer.toString(i), Field.Store.NO, Field.Index.ANALYZED));
      doc.add(new StringField("string_fixed", numFixed, Field.Store.NO));
      if (dvStringSorted) {
        doc.add(new SortedDocValuesField("string_fixed_dv", new BytesRef(numFixed)));
      } else {
        doc.add(new BinaryDocValuesField("string_fixed_dv", new BytesRef(numFixed)));
      }
      String num2Fixed = getRandomCharString(fixedLen2, 48, 52);
      doc.add(new StringField("string2_fixed", num2Fixed, Field.Store.NO));
      if (dvStringSorted) {
        doc.add(new SortedDocValuesField("string2_fixed_dv", new BytesRef(num2Fixed)));
      } else {
        doc.add(new BinaryDocValuesField("string2_fixed_dv", new BytesRef(num2Fixed)));
      }
      doc.add(new Field("tracer2_fixed", num2Fixed, onlyStored));

      for(IndexableField f2 : doc.getFields()) {
        if (f2.fieldType().indexed() && !f2.fieldType().omitNorms()) {
          ((Field) f2).setBoost(2.0f);
        }
      }

      writer.addDocument(doc);
    }
    //System.out.println(writer.getSegmentCount());
    writer.close();
    IndexReader reader = DirectoryReader.open(indexStore);
    IndexSearcher searcher = newSearcher(reader);

    /*
    for(int docID=0;docID<reader.maxDoc();docID++) {
      StoredDocument doc = reader.document(docID);
      String s = doc.get("tracer");
      TopDocs hits = searcher.search(new TermQuery(new Term("string", s)), NUM_STRINGS);
      System.out.println("string=" + s + " has " + hits.totalHits + " docs");
      boolean found = false;
      for(int hit=0;!found && hit<hits.totalHits;hit++) {
        if (hits.scoreDocs[hit].doc == docID) {
          found = true;
          break;
        }
      }
      assertTrue(found);
      s = doc.get("tracer2");
      hits = searcher.search(new TermQuery(new Term("string2", s)), NUM_STRINGS);
      System.out.println("string2=" + s + " has " + hits.totalHits + " docs");
      found = false;
      for(int hit=0;!found && hit<hits.totalHits;hit++) {
        if (hits.scoreDocs[hit].doc == docID) {
          found = true;
          break;
        }
      }
      assertTrue(found);
    }
    */

    return searcher;
  }
  
  public String getRandomNumberString(int num, int low, int high) {
    StringBuilder sb = new StringBuilder();
    for(int i = 0; i < num; i++) {
      sb.append(getRandomNumber(low, high));
    }
    return sb.toString();
  }
  
  public String getRandomCharString(int num) {
    return getRandomCharString(num, 48, 122);
  }
  
  public String getRandomCharString(int num, int start, int end) {
    StringBuilder sb = new StringBuilder();
    for(int i = 0; i < num; i++) {
      sb.append(new Character((char) getRandomNumber(start, end)));
    }
    return sb.toString();
  }
  
  public int getRandomNumber(final int low, final int high) {
  
    int randInt = (Math.abs(random().nextInt()) % (high - low)) + low;

    return randInt;
  }

  private IndexSearcher getXIndex()
  throws IOException {
    return getIndex(true, false);
  }

  private IndexSearcher getYIndex()
  throws IOException {
    return getIndex(false, true);
  }

  private IndexSearcher getEmptyIndex()
  throws IOException {
    return getIndex(false, false);
  }

  // Set to true if the DV "string" field is indexed as a
  // sorted source:
  private boolean dvStringSorted;
  
  @Override
  public void setUp() throws Exception {
    super.setUp();
    
    dvStringSorted = random().nextBoolean();
    full = getFullIndex();
    searchX = getXIndex();
    searchY = getYIndex();
    queryX = new TermQuery(new Term("contents", "x"));
    queryY = new TermQuery(new Term("contents", "y"));
    queryA = new TermQuery(new Term("contents", "a"));
    queryE = new TermQuery(new Term("contents", "e"));
    queryF = new TermQuery(new Term("contents", "f"));
    queryG = new TermQuery(new Term("contents", "g"));
    queryM = new TermQuery(new Term("contents", "m"));
    sort = new Sort();
    
  }
  
  private ArrayList<Directory> dirs = new ArrayList<Directory>();
  
  @Override
  public void tearDown() throws Exception {
    full.reader.close();
    searchX.reader.close();
    searchY.reader.close();
    for(Directory dir : dirs) {
      dir.close();
    }
    super.tearDown();
  }

  // test the sorts by score and document number
  public void testBuiltInSorts() throws Exception {
    sort = new Sort();
    assertMatches(full, queryX, sort, "ACEGI");
    assertMatches(full, queryY, sort, "BDFHJ");

    sort.setSort(SortField.FIELD_DOC);
    assertMatches(full, queryX, sort, "ACEGI");
    assertMatches(full, queryY, sort, "BDFHJ");
  }

  // test sorts where the type of field is specified
  public void testTypedSort() throws Exception {
    sort.setSort(new SortField("int", SortField.Type.INT), SortField.FIELD_DOC);
    assertMatches(full, queryX, sort, "IGAEC");
    assertMatches(full, queryY, sort, "DHFJB");
    
    sort.setSort(new SortField("float", SortField.Type.FLOAT), SortField.FIELD_DOC);
    assertMatches(full, queryX, sort, "GCIEA");
    assertMatches(full, queryY, sort, "DHJFB");

    sort.setSort(new SortField("long", SortField.Type.LONG), SortField.FIELD_DOC);
    assertMatches(full, queryX, sort, "EACGI");
    assertMatches(full, queryY, sort, "FBJHD");

    sort.setSort(new SortField("double", SortField.Type.DOUBLE), SortField.FIELD_DOC);
    assertMatches(full, queryX, sort, "AGICE");
    assertMatches(full, queryY, sort, "DJHBF");
    
    sort.setSort(new SortField("byte", SortField.Type.BYTE), SortField.FIELD_DOC);
    assertMatches(full, queryX, sort, "CIGAE");
    assertMatches(full, queryY, sort, "DHFBJ");

    sort.setSort(new SortField("short", SortField.Type.SHORT), SortField.FIELD_DOC);
    assertMatches(full, queryX, sort, "IAGCE");
    assertMatches(full, queryY, sort, "DFHBJ");

    sort.setSort(new SortField("string", SortField.Type.STRING), SortField.FIELD_DOC);
    assertMatches(full, queryX, sort, "AIGEC");
    assertMatches(full, queryY, sort, "DJHFB");
    
    sort.setSort(new SortField("int_dv", SortField.Type.INT), SortField.FIELD_DOC);
    assertMatches(full, queryX, sort, "IGAEC");
    assertMatches(full, queryY, sort, "DHFJB");

    sort.setSort(new SortField("float_dv", SortField.Type.FLOAT), SortField.FIELD_DOC);
    assertMatches(full, queryX, sort, "GCIEA");
    assertMatches(full, queryY, sort, "DHJFB");

    sort.setSort(new SortField("double_dv", SortField.Type.DOUBLE), SortField.FIELD_DOC);
    assertMatches(full, queryX, sort, "AGICE");
    assertMatches(full, queryY, sort, "DJHBF");

    sort.setSort(new SortField("string_dv", getDVStringSortType()), SortField.FIELD_DOC);
    assertMatches(full, queryX, sort, "AIGEC");
    assertMatches(full, queryY, sort, "DJHFB");
  }

  private SortField.Type getDVStringSortType() {
    return getDVStringSortType(true);
  }

  private SortField.Type getDVStringSortType(boolean allowSorted) {
    if (dvStringSorted && allowSorted) {
      // If you index as sorted source you can still sort by
      // value instead:
      return random().nextBoolean() ? SortField.Type.STRING : SortField.Type.STRING_VAL;
    } else {
      return SortField.Type.STRING_VAL;
    }
  }
  
  private static class SortMissingLastTestHelper {
    final SortField sortField;
    final Object min;
    final Object max;
    
    SortMissingLastTestHelper(SortField sortField, Object min, Object max) {
      this.sortField = sortField;
      this.min = min;
      this.max = max;
    }
  }

  // test sorts where the type of field is specified
  public void testSortMissingLast() throws Exception {
    
    @SuppressWarnings("boxing")
    SortMissingLastTestHelper[] ascendTesters = new SortMissingLastTestHelper[] {
        new SortMissingLastTestHelper( new SortField(   "byte",   SortField.Type.BYTE ), Byte.MIN_VALUE,    Byte.MAX_VALUE ),
        new SortMissingLastTestHelper( new SortField(  "short",  SortField.Type.SHORT ), Short.MIN_VALUE,   Short.MAX_VALUE ),
        new SortMissingLastTestHelper( new SortField(    "int",    SortField.Type.INT ), Integer.MIN_VALUE, Integer.MAX_VALUE ),
        new SortMissingLastTestHelper( new SortField(   "long",   SortField.Type.LONG ), Long.MIN_VALUE,    Long.MAX_VALUE ),
        new SortMissingLastTestHelper( new SortField(  "float",  SortField.Type.FLOAT ), Float.MIN_VALUE,   Float.MAX_VALUE ),
        new SortMissingLastTestHelper( new SortField( "double", SortField.Type.DOUBLE ), Double.MIN_VALUE,  Double.MAX_VALUE ),
    };
    
    @SuppressWarnings("boxing")
    SortMissingLastTestHelper[] descendTesters = new SortMissingLastTestHelper[] {
      new SortMissingLastTestHelper( new SortField(   "byte",   SortField.Type.BYTE, true ), Byte.MIN_VALUE,    Byte.MAX_VALUE ),
      new SortMissingLastTestHelper( new SortField(  "short",  SortField.Type.SHORT, true ), Short.MIN_VALUE,   Short.MAX_VALUE ),
      new SortMissingLastTestHelper( new SortField(    "int",    SortField.Type.INT, true ), Integer.MIN_VALUE, Integer.MAX_VALUE ),
      new SortMissingLastTestHelper( new SortField(   "long",   SortField.Type.LONG, true ), Long.MIN_VALUE,    Long.MAX_VALUE ),
      new SortMissingLastTestHelper( new SortField(  "float",  SortField.Type.FLOAT, true ), Float.MIN_VALUE,   Float.MAX_VALUE ),
      new SortMissingLastTestHelper( new SortField( "double", SortField.Type.DOUBLE, true ), Double.MIN_VALUE,  Double.MAX_VALUE ),
    };
    
    // Default order: ascending
    for(SortMissingLastTestHelper t : ascendTesters) {
      sort.setSort(t.sortField, SortField.FIELD_DOC);
      assertMatches("sortField:"+t.sortField, full, queryM, sort, "adbc");

      sort.setSort(t.sortField.setMissingValue(t.max), SortField.FIELD_DOC);
      assertMatches("sortField:"+t.sortField, full, queryM, sort, "bcad");

      sort.setSort(t.sortField.setMissingValue(t.min), SortField.FIELD_DOC);
      assertMatches("sortField:"+t.sortField, full, queryM, sort, "adbc");
    }
    
    // Reverse order: descending (Note: Order for un-valued documents remains the same due to tie breaker: a,d)
    for(SortMissingLastTestHelper t : descendTesters) {
      sort.setSort(t.sortField, SortField.FIELD_DOC);
      assertMatches("sortField:"+t.sortField, full, queryM, sort, "cbad");
      
      sort.setSort(t.sortField.setMissingValue( t.max ), SortField.FIELD_DOC);
      assertMatches("sortField:"+t.sortField, full, queryM, sort, "adcb");
      
      sort.setSort(t.sortField.setMissingValue( t.min ), SortField.FIELD_DOC);
      assertMatches("sortField:"+t.sortField, full, queryM, sort, "cbad");
    }
  }

  /**
   * Test String sorting: small queue to many matches, multi field sort, reverse sort
   */
  public void testStringSort() throws Exception {
    // Normal string field, var length
    sort.setSort(
        new SortField("string", SortField.Type.STRING),
        new SortField("string2", SortField.Type.STRING, true),
        SortField.FIELD_DOC);
    verifyStringSort(sort);

    // Normal string field, fixed length
    sort.setSort(
        new SortField("string_fixed", SortField.Type.STRING),
        new SortField("string2_fixed", SortField.Type.STRING, true),
        SortField.FIELD_DOC);
    verifyStringSort(sort);

    // Doc values field, var length
    sort.setSort(
                 new SortField("string_dv", getDVStringSortType()),
                 new SortField("string2_dv", getDVStringSortType(), true),
                 SortField.FIELD_DOC);
    verifyStringSort(sort);

    // Doc values field, fixed length
    sort.setSort(
                 new SortField("string_fixed_dv", getDVStringSortType()),
                 new SortField("string2_fixed_dv", getDVStringSortType(), true),
                 SortField.FIELD_DOC);
    verifyStringSort(sort);
  }

  private void verifyStringSort(Sort sort) throws Exception {
    if (VERBOSE) {
      System.out.println("verifySort sort=" + sort);
    }
    final IndexSearcher searcher = getFullStrings();
    final ScoreDoc[] result = searcher.search(new MatchAllDocsQuery(), null, _TestUtil.nextInt(random(), 500, searcher.getIndexReader().maxDoc()), sort).scoreDocs;
    StringBuilder buff = new StringBuilder();
    int n = result.length;
    String last = null;
    String lastSub = null;
    int lastDocId = 0;
    boolean fail = false;
    final String fieldSuffix = (sort.getSort()[0].getField().indexOf("_fixed") != -1) ? "_fixed" : "";
    for(int x = 0; x < n; ++x) {
      StoredDocument doc2 = searcher.doc(result[x].doc);
      StorableField[] v = doc2.getFields("tracer" + fieldSuffix);
      StorableField[] v2 = doc2.getFields("tracer2" + fieldSuffix);
      for(int j = 0; j < v.length; ++j) {
        buff.append(v[j].stringValue() + "(" + v2[j].stringValue() + ")(" + result[x].doc+")\n");
        if (last != null) {
          int cmp = v[j].stringValue().compareTo(last);
          if (!(cmp >= 0)) { // ensure first field is in order
            fail = true;
            System.out.println("fail:" + v[j] + " < " + last);
            buff.append("  WRONG tracer\n");
          }
          if (cmp == 0) { // ensure second field is in reverse order
            cmp = v2[j].stringValue().compareTo(lastSub);
            if (cmp > 0) {
              fail = true;
              System.out.println("rev field fail:" + v2[j] + " > " + lastSub);
              buff.append("  WRONG tracer2\n");
            } else if(cmp == 0) { // ensure docid is in order
              if (result[x].doc < lastDocId) {
                fail = true;
                System.out.println("doc fail:" + result[x].doc + " > " + lastDocId);
                buff.append("  WRONG docID\n");
              }
            }
          }
        }
        last = v[j].stringValue();
        lastSub = v2[j].stringValue();
        lastDocId = result[x].doc;
      }
    }
    if (fail) {
      System.out.println("topn field1(field2)(docID):\n" + buff);
    }
    assertFalse("Found sort results out of order", fail);
    searcher.getIndexReader().close();
  }
  
  /** 
   * test sorts where the type of field is specified and a custom field parser 
   * is used, that uses a simple char encoding. The sorted string contains a 
   * character beginning from 'A' that is mapped to a numeric value using some 
   * "funny" algorithm to be different for each data type.
   */
  public void testCustomFieldParserSort() throws Exception {
    // since tests explicilty uses different parsers on the same fieldname
    // we explicitly check/purge the FieldCache between each assertMatch
    FieldCache fc = FieldCache.DEFAULT;


    sort.setSort(new SortField("parser", new FieldCache.IntParser(){
      @Override
      public final int parseInt(final BytesRef term) {
        return (term.bytes[term.offset]-'A') * 123456;
      }
<<<<<<< HEAD
    }), SortField.FIELD_DOC);
    assertMatches(full, queryA, sort, "JIHGFEDCBA");
=======
      
      @Override
      public TermsEnum termsEnum(Terms terms) throws IOException {
        return terms.iterator(null);
      }
    }), SortField.FIELD_DOC );
    assertMatches (full, queryA, sort, "JIHGFEDCBA");
>>>>>>> e1e1e2c5
    assertSaneFieldCaches(getTestName() + " IntParser");
    fc.purgeAllCaches();

    sort.setSort(new SortField("parser", new FieldCache.FloatParser(){
      @Override
      public final float parseFloat(final BytesRef term) {
        return (float) Math.sqrt( term.bytes[term.offset]);
      }
<<<<<<< HEAD
    }), SortField.FIELD_DOC);
    assertMatches(full, queryA, sort, "JIHGFEDCBA");
=======
      @Override
      public TermsEnum termsEnum(Terms terms) throws IOException {
        return terms.iterator(null);
      }
    }), SortField.FIELD_DOC );
    assertMatches (full, queryA, sort, "JIHGFEDCBA");
>>>>>>> e1e1e2c5
    assertSaneFieldCaches(getTestName() + " FloatParser");
    fc.purgeAllCaches();

    sort.setSort(new SortField("parser", new FieldCache.LongParser(){
      @Override
      public final long parseLong(final BytesRef term) {
        return (term.bytes[term.offset]-'A') * 1234567890L;
      }
<<<<<<< HEAD
    }), SortField.FIELD_DOC);
    assertMatches(full, queryA, sort, "JIHGFEDCBA");
=======
      
      @Override
      public TermsEnum termsEnum(Terms terms) throws IOException {
        return terms.iterator(null);
      }
    }), SortField.FIELD_DOC );
    assertMatches (full, queryA, sort, "JIHGFEDCBA");
>>>>>>> e1e1e2c5
    assertSaneFieldCaches(getTestName() + " LongParser");
    fc.purgeAllCaches();

    sort.setSort(new SortField("parser", new FieldCache.DoubleParser(){
      @Override
      public final double parseDouble(final BytesRef term) {
        return Math.pow( term.bytes[term.offset], (term.bytes[term.offset]-'A'));
      }
<<<<<<< HEAD
    }), SortField.FIELD_DOC);
    assertMatches(full, queryA, sort, "JIHGFEDCBA");
=======
      @Override
      public TermsEnum termsEnum(Terms terms) throws IOException {
        return terms.iterator(null);
      }
    }), SortField.FIELD_DOC );
    assertMatches (full, queryA, sort, "JIHGFEDCBA");
>>>>>>> e1e1e2c5
    assertSaneFieldCaches(getTestName() + " DoubleParser");
    fc.purgeAllCaches();

    sort.setSort(new SortField("parser", new FieldCache.ByteParser(){
      @Override
      public final byte parseByte(final BytesRef term) {
        return (byte) (term.bytes[term.offset]-'A');
      }
<<<<<<< HEAD
    }), SortField.FIELD_DOC);
    assertMatches(full, queryA, sort, "JIHGFEDCBA");
=======

      @Override
      public TermsEnum termsEnum(Terms terms) throws IOException {
        return terms.iterator(null);
      }
    }), SortField.FIELD_DOC );
    assertMatches (full, queryA, sort, "JIHGFEDCBA");
>>>>>>> e1e1e2c5
    assertSaneFieldCaches(getTestName() + " ByteParser");
    fc.purgeAllCaches();

    sort.setSort(new SortField("parser", new FieldCache.ShortParser(){
      @Override
      public final short parseShort(final BytesRef term) {
        return (short) (term.bytes[term.offset]-'A');
      }
<<<<<<< HEAD
    }), SortField.FIELD_DOC);
    assertMatches(full, queryA, sort, "JIHGFEDCBA");
=======
      @Override
      public TermsEnum termsEnum(Terms terms) throws IOException {
        return terms.iterator(null);
      }
    }), SortField.FIELD_DOC );
    assertMatches (full, queryA, sort, "JIHGFEDCBA");
>>>>>>> e1e1e2c5
    assertSaneFieldCaches(getTestName() + " ShortParser");
    fc.purgeAllCaches();
  }

  // test sorts when there's nothing in the index
  public void testEmptyIndex() throws Exception {
    IndexSearcher empty = getEmptyIndex();

    sort = new Sort();
    assertMatches(empty, queryX, sort, "");

    sort.setSort(SortField.FIELD_DOC);
    assertMatches(empty, queryX, sort, "");

    sort.setSort(new SortField("int", SortField.Type.INT), SortField.FIELD_DOC);
    assertMatches(empty, queryX, sort, "");
    
    sort.setSort(new SortField("int_dv", SortField.Type.INT), SortField.FIELD_DOC);
    assertMatches(empty, queryX, sort, "");

    sort.setSort(new SortField("string", SortField.Type.STRING, true), SortField.FIELD_DOC);
    assertMatches(empty, queryX, sort, "");

    sort.setSort(new SortField("float", SortField.Type.FLOAT), new SortField("string", SortField.Type.STRING));
    assertMatches(empty, queryX, sort, "");
    
    sort.setSort(new SortField("float_dv", SortField.Type.FLOAT), new SortField("string", SortField.Type.STRING));
    assertMatches(empty, queryX, sort, "");

    sort.setSort(new SortField("string_dv", getDVStringSortType(false), true), SortField.FIELD_DOC);
    assertMatches(empty, queryX, sort, "");

    sort.setSort(new SortField("float_dv", SortField.Type.FLOAT),
                  new SortField("string_dv", getDVStringSortType(false)));
    assertMatches(empty, queryX, sort, "");
    
    sort.setSort(new SortField("float_dv", SortField.Type.FLOAT), new SortField("string_dv", getDVStringSortType(false)));
    assertMatches(empty, queryX, sort, "");
  }

  static class MyFieldComparator extends FieldComparator<Integer> {
    FieldCache.Ints docValues;
    int[] slotValues;
    int bottomValue;

    MyFieldComparator(int numHits) {
      slotValues = new int[numHits];
    }

    @Override
    public void copy(int slot, int doc) {
      slotValues[slot] = docValues.get(doc);
    }

    @Override
    public int compare(int slot1, int slot2) {
      // values are small enough that overflow won't happen
      return slotValues[slot1] - slotValues[slot2];
    }

    @Override
    public int compareBottom(int doc) {
      return bottomValue - docValues.get(doc);
    }

    @Override
    public void setBottom(int bottom) {
      bottomValue = slotValues[bottom];
    }

    private static final FieldCache.IntParser testIntParser = new FieldCache.IntParser() {
      @Override
      public final int parseInt(final BytesRef term) {
        return (term.bytes[term.offset]-'A') * 123456;
      }
      
      @Override
      public TermsEnum termsEnum(Terms terms) throws IOException {
        return terms.iterator(null);
      }
    };

    @Override
    public FieldComparator<Integer> setNextReader(AtomicReaderContext context) throws IOException {
      docValues = FieldCache.DEFAULT.getInts(context.reader(), "parser", testIntParser, false);
      return this;
    }

    @Override
    public Integer value(int slot) {
      return Integer.valueOf(slotValues[slot]);
    }

    @Override
    public int compareDocToValue(int doc, Integer valueObj) {
      final int value = valueObj.intValue();
      final int docValue = docValues.get(doc);

      // values are small enough that overflow won't happen
      return docValue - value;
    }
  }

  static class MyFieldComparatorSource extends FieldComparatorSource {
    @Override
    public FieldComparator<Integer> newComparator(String fieldname, int numHits, int sortPos, boolean reversed) {
      return new MyFieldComparator(numHits);
    }
  }

  // Test sorting w/ custom FieldComparator
  public void testNewCustomFieldParserSort() throws Exception {
    sort.setSort(new SortField("parser", new MyFieldComparatorSource()));
    assertMatches(full, queryA, sort, "JIHGFEDCBA");
  }

  // test sorts in reverse
  public void testReverseSort() throws Exception {
    sort.setSort(new SortField(null, SortField.Type.SCORE, true), SortField.FIELD_DOC);
    assertMatches(full, queryX, sort, "IEGCA");
    assertMatches(full, queryY, sort, "JFHDB");

    sort.setSort(new SortField(null, SortField.Type.DOC, true));
    assertMatches(full, queryX, sort, "IGECA");
    assertMatches(full, queryY, sort, "JHFDB");

    sort.setSort(new SortField("int", SortField.Type.INT, true));
    assertMatches(full, queryX, sort, "CAEGI");
    assertMatches(full, queryY, sort, "BJFHD");

    sort.setSort(new SortField("float", SortField.Type.FLOAT, true));
    assertMatches(full, queryX, sort, "AECIG");
    assertMatches(full, queryY, sort, "BFJHD");
    
    sort.setSort(new SortField("string", SortField.Type.STRING, true));
    assertMatches(full, queryX, sort, "CEGIA");
    assertMatches(full, queryY, sort, "BFHJD");
    
    sort.setSort(new SortField("int_dv", SortField.Type.INT, true));
    assertMatches(full, queryX, sort, "CAEGI");
    assertMatches(full, queryY, sort, "BJFHD");
    
    sort.setSort(new SortField("float_dv", SortField.Type.FLOAT, true));
    assertMatches(full, queryX, sort, "AECIG");
    assertMatches(full, queryY, sort, "BFJHD");

    sort.setSort(new SortField("string_dv", getDVStringSortType(), true));
    assertMatches(full, queryX, sort, "CEGIA");
    assertMatches(full, queryY, sort, "BFHJD");
  }

  // test sorting when the sort field is empty (undefined) for some of the documents
  public void testEmptyFieldSort() throws Exception {

    // NOTE: do not test DocValues fields here, since you
    // can't sort when some documents don't have the field
    sort.setSort(new SortField("string", SortField.Type.STRING));
    assertMatches(full, queryF, sort, "ZJI");

    sort.setSort(new SortField("string", SortField.Type.STRING, true));
    assertMatches(full, queryF, sort, "IJZ");
    
    sort.setSort(new SortField("int", SortField.Type.INT));
    assertMatches(full, queryF, sort, "IZJ");

    sort.setSort(new SortField("int", SortField.Type.INT, true));
    assertMatches(full, queryF, sort, "JZI");

    sort.setSort(new SortField("float", SortField.Type.FLOAT));
    assertMatches(full, queryF, sort, "ZJI");

    // using a nonexisting field as first sort key shouldn't make a difference:
    sort.setSort(new SortField("nosuchfield", SortField.Type.STRING),
        new SortField("float", SortField.Type.FLOAT));
    assertMatches(full, queryF, sort, "ZJI");

    sort.setSort(new SortField("float", SortField.Type.FLOAT, true));
    assertMatches(full, queryF, sort, "IJZ");

    // When a field is null for both documents, the next SortField should be used.
    sort.setSort(new SortField("int", SortField.Type.INT),
                 new SortField("string", SortField.Type.STRING),
        new SortField("float", SortField.Type.FLOAT));
    assertMatches(full, queryG, sort, "ZWXY");

    // Reverse the last criterium to make sure the test didn't pass by chance
    sort.setSort(new SortField("int", SortField.Type.INT),
                 new SortField("string", SortField.Type.STRING),
                 new SortField("float", SortField.Type.FLOAT, true));
    assertMatches(full, queryG, sort, "ZYXW");

    // Do the same for a ParallelMultiSearcher
    ExecutorService exec = Executors.newFixedThreadPool(_TestUtil.nextInt(random(), 2, 8), new NamedThreadFactory("testEmptyFieldSort"));
    IndexSearcher parallelSearcher = new IndexSearcher(full.getIndexReader(), exec);

    sort.setSort(new SortField("int", SortField.Type.INT),
                 new SortField("string", SortField.Type.STRING),
                 new SortField("float", SortField.Type.FLOAT));
    assertMatches(parallelSearcher, queryG, sort, "ZWXY");

    sort.setSort(new SortField("int", SortField.Type.INT),
                 new SortField("string", SortField.Type.STRING),
                 new SortField("float", SortField.Type.FLOAT, true));
    assertMatches(parallelSearcher, queryG, sort, "ZYXW");
    exec.shutdown();
    exec.awaitTermination(1000, TimeUnit.MILLISECONDS);
  }

  // test sorts using a series of fields
  public void testSortCombos() throws Exception {
    sort.setSort(new SortField("int", SortField.Type.INT), new SortField("float", SortField.Type.FLOAT));
    assertMatches(full, queryX, sort, "IGEAC");

    sort.setSort(new SortField("int", SortField.Type.INT, true), new SortField(null, SortField.Type.DOC, true));
    assertMatches(full, queryX, sort, "CEAGI");

    sort.setSort(new SortField("float", SortField.Type.FLOAT), new SortField("string", SortField.Type.STRING));
    assertMatches(full, queryX, sort, "GICEA");

    sort.setSort(new SortField("int_dv", SortField.Type.INT),
                 new SortField("float_dv", SortField.Type.FLOAT));
    assertMatches(full, queryX, sort, "IGEAC");

    sort.setSort(new SortField("int_dv", SortField.Type.INT, true),
                 new SortField(null, SortField.Type.DOC, true));
    assertMatches(full, queryX, sort, "CEAGI");

    sort.setSort(new SortField("float_dv", SortField.Type.FLOAT),
                 new SortField("string_dv", getDVStringSortType()));
    assertMatches(full, queryX, sort, "GICEA");
  }

  // test a variety of sorts using a parallel multisearcher
  public void testParallelMultiSort() throws Exception {
    ExecutorService exec = Executors.newFixedThreadPool(_TestUtil.nextInt(random(), 2, 8), new NamedThreadFactory("testParallelMultiSort"));
    IndexSearcher searcher = new IndexSearcher(
                                  new MultiReader(searchX.getIndexReader(),
                                                  searchY.getIndexReader()), exec);
    try {
      runMultiSorts(searcher, false);
    } finally {
      exec.shutdown();
      exec.awaitTermination(1000, TimeUnit.MILLISECONDS);
    }
  }

  public void testTopDocsScores() throws Exception {

    // There was previously a bug in FieldSortedHitQueue.maxscore when only a single
    // doc was added.  That is what the following tests for.
    Sort sort = new Sort();
    int nDocs=10;

    // try to pick a query that will result in an unnormalized
    // score greater than 1 to test for correct normalization
    final TopDocs docs1 = full.search(queryE,null,nDocs,sort,true,true);

    // a filter that only allows through the first hit
    Filter filt = new Filter() {
      @Override
      public DocIdSet getDocIdSet(AtomicReaderContext context, Bits acceptDocs) {
        assertNull("acceptDocs should be null, as we have no deletions", acceptDocs);
        BitSet bs = new BitSet(context.reader().maxDoc());
        bs.set(0, context.reader().maxDoc());
        bs.set(docs1.scoreDocs[0].doc);
        return new DocIdBitSet(bs);
      }
    };

    TopDocs docs2 = full.search(queryE, filt, nDocs, sort,true,true);
    
    assertEquals(docs1.scoreDocs[0].score, docs2.scoreDocs[0].score, 1e-6);
  }
  
  public void testSortWithoutFillFields() throws Exception {
    
    // There was previously a bug in TopFieldCollector when fillFields was set
    // to false - the same doc and score was set in ScoreDoc[] array. This test
    // asserts that if fillFields is false, the documents are set properly. It
    // does not use Searcher's default search methods (with Sort) since all set
    // fillFields to true.
    Sort[] sort = new Sort[] { new Sort(SortField.FIELD_DOC), new Sort() };
    for(int i = 0; i < sort.length; i++) {
      Query q = new MatchAllDocsQuery();
      TopDocsCollector<Entry> tdc = TopFieldCollector.create(sort[i], 10, false,
          false, false, true);
      
      full.search(q, tdc);
      
      ScoreDoc[] sd = tdc.topDocs().scoreDocs;
      for(int j = 1; j < sd.length; j++) {
        assertTrue(sd[j].doc != sd[j - 1].doc);
      }
      
    }
  }

  public void testSortWithoutScoreTracking() throws Exception {

    // Two Sort criteria to instantiate the multi/single comparators.
    Sort[] sort = new Sort[] {new Sort(SortField.FIELD_DOC), new Sort() };
    for(int i = 0; i < sort.length; i++) {
      Query q = new MatchAllDocsQuery();
      TopDocsCollector<Entry> tdc = TopFieldCollector.create(sort[i], 10, true, false,
          false, true);
      
      full.search(q, tdc);
      
      TopDocs td = tdc.topDocs();
      ScoreDoc[] sd = td.scoreDocs;
      for(int j = 0; j < sd.length; j++) {
        assertTrue(Float.isNaN(sd[j].score));
      }
      assertTrue(Float.isNaN(td.getMaxScore()));
    }
  }
  
  public void testSortWithScoreNoMaxScoreTracking() throws Exception {
    
    // Two Sort criteria to instantiate the multi/single comparators.
    Sort[] sort = new Sort[] {new Sort(SortField.FIELD_DOC), new Sort() };
    for(int i = 0; i < sort.length; i++) {
      Query q = new MatchAllDocsQuery();
      TopDocsCollector<Entry> tdc = TopFieldCollector.create(sort[i], 10, true, true,
          false, true);
      
      full.search(q, tdc);
      
      TopDocs td = tdc.topDocs();
      ScoreDoc[] sd = td.scoreDocs;
      for(int j = 0; j < sd.length; j++) {
        assertTrue(!Float.isNaN(sd[j].score));
      }
      assertTrue(Float.isNaN(td.getMaxScore()));
    }
  }
  
  // MultiComparatorScoringNoMaxScoreCollector
  public void testSortWithScoreNoMaxScoreTrackingMulti() throws Exception {
    
    // Two Sort criteria to instantiate the multi/single comparators.
    Sort[] sort = new Sort[] {new Sort(SortField.FIELD_DOC, SortField.FIELD_SCORE) };
    for(int i = 0; i < sort.length; i++) {
      Query q = new MatchAllDocsQuery();
      TopDocsCollector<Entry> tdc = TopFieldCollector.create(sort[i], 10, true, true,
          false, true);

      full.search(q, tdc);
      
      TopDocs td = tdc.topDocs();
      ScoreDoc[] sd = td.scoreDocs;
      for(int j = 0; j < sd.length; j++) {
        assertTrue(!Float.isNaN(sd[j].score));
      }
      assertTrue(Float.isNaN(td.getMaxScore()));
    }
  }
  
  public void testSortWithScoreAndMaxScoreTracking() throws Exception {
    
    // Two Sort criteria to instantiate the multi/single comparators.
    Sort[] sort = new Sort[] {new Sort(SortField.FIELD_DOC), new Sort() };
    for(int i = 0; i < sort.length; i++) {
      Query q = new MatchAllDocsQuery();
      TopDocsCollector<Entry> tdc = TopFieldCollector.create(sort[i], 10, true, true,
          true, true);
      
      full.search(q, tdc);
      
      TopDocs td = tdc.topDocs();
      ScoreDoc[] sd = td.scoreDocs;
      for(int j = 0; j < sd.length; j++) {
        assertTrue(!Float.isNaN(sd[j].score));
      }
      assertTrue(!Float.isNaN(td.getMaxScore()));
    }
  }
  
  public void testOutOfOrderDocsScoringSort() throws Exception {

    // Two Sort criteria to instantiate the multi/single comparators.
    Sort[] sort = new Sort[] {new Sort(SortField.FIELD_DOC), new Sort() };
    boolean[][] tfcOptions = new boolean[][] {
        new boolean[] { false, false, false },
        new boolean[] { false, false, true },
        new boolean[] { false, true, false },
        new boolean[] { false, true, true },
        new boolean[] { true, false, false },
        new boolean[] { true, false, true },
        new boolean[] { true, true, false },
        new boolean[] { true, true, true },
    };
    String[] actualTFCClasses = new String[] {
        "OutOfOrderOneComparatorNonScoringCollector", 
        "OutOfOrderOneComparatorScoringMaxScoreCollector", 
        "OutOfOrderOneComparatorScoringNoMaxScoreCollector", 
        "OutOfOrderOneComparatorScoringMaxScoreCollector", 
        "OutOfOrderOneComparatorNonScoringCollector", 
        "OutOfOrderOneComparatorScoringMaxScoreCollector", 
        "OutOfOrderOneComparatorScoringNoMaxScoreCollector", 
        "OutOfOrderOneComparatorScoringMaxScoreCollector" 
    };
    
    BooleanQuery bq = new BooleanQuery();
    // Add a Query with SHOULD, since bw.scorer() returns BooleanScorer2
    // which delegates to BS if there are no mandatory clauses.
    bq.add(new MatchAllDocsQuery(), Occur.SHOULD);
    // Set minNrShouldMatch to 1 so that BQ will not optimize rewrite to return
    // the clause instead of BQ.
    bq.setMinimumNumberShouldMatch(1);
    for(int i = 0; i < sort.length; i++) {
      for(int j = 0; j < tfcOptions.length; j++) {
        TopDocsCollector<Entry> tdc = TopFieldCollector.create(sort[i], 10,
            tfcOptions[j][0], tfcOptions[j][1], tfcOptions[j][2], false);

        assertTrue(tdc.getClass().getName().endsWith("$"+actualTFCClasses[j]));
        
        full.search(bq, tdc);
        
        TopDocs td = tdc.topDocs();
        ScoreDoc[] sd = td.scoreDocs;
        assertEquals(10, sd.length);
      }
    }
  }
  
  // OutOfOrderMulti*Collector
  public void testOutOfOrderDocsScoringSortMulti() throws Exception {

    // Two Sort criteria to instantiate the multi/single comparators.
    Sort[] sort = new Sort[] {new Sort(SortField.FIELD_DOC, SortField.FIELD_SCORE) };
    boolean[][] tfcOptions = new boolean[][] {
        new boolean[] { false, false, false },
        new boolean[] { false, false, true },
        new boolean[] { false, true, false },
        new boolean[] { false, true, true },
        new boolean[] { true, false, false },
        new boolean[] { true, false, true },
        new boolean[] { true, true, false },
        new boolean[] { true, true, true },
    };
    String[] actualTFCClasses = new String[] {
        "OutOfOrderMultiComparatorNonScoringCollector", 
        "OutOfOrderMultiComparatorScoringMaxScoreCollector", 
        "OutOfOrderMultiComparatorScoringNoMaxScoreCollector", 
        "OutOfOrderMultiComparatorScoringMaxScoreCollector", 
        "OutOfOrderMultiComparatorNonScoringCollector", 
        "OutOfOrderMultiComparatorScoringMaxScoreCollector", 
        "OutOfOrderMultiComparatorScoringNoMaxScoreCollector", 
        "OutOfOrderMultiComparatorScoringMaxScoreCollector" 
    };
    
    BooleanQuery bq = new BooleanQuery();
    // Add a Query with SHOULD, since bw.scorer() returns BooleanScorer2
    // which delegates to BS if there are no mandatory clauses.
    bq.add(new MatchAllDocsQuery(), Occur.SHOULD);
    // Set minNrShouldMatch to 1 so that BQ will not optimize rewrite to return
    // the clause instead of BQ.
    bq.setMinimumNumberShouldMatch(1);
    for(int i = 0; i < sort.length; i++) {
      for(int j = 0; j < tfcOptions.length; j++) {
        TopDocsCollector<Entry> tdc = TopFieldCollector.create(sort[i], 10,
            tfcOptions[j][0], tfcOptions[j][1], tfcOptions[j][2], false);

        assertTrue(tdc.getClass().getName().endsWith("$"+actualTFCClasses[j]));
        
        full.search(bq, tdc);
        
        TopDocs td = tdc.topDocs();
        ScoreDoc[] sd = td.scoreDocs;
        assertEquals(10, sd.length);
      }
    }
  }
  
  public void testSortWithScoreAndMaxScoreTrackingNoResults() throws Exception {
    
    // Two Sort criteria to instantiate the multi/single comparators.
    Sort[] sort = new Sort[] {new Sort(SortField.FIELD_DOC), new Sort() };
    for(int i = 0; i < sort.length; i++) {
      TopDocsCollector<Entry> tdc = TopFieldCollector.create(sort[i], 10, true, true, true, true);
      TopDocs td = tdc.topDocs();
      assertEquals(0, td.totalHits);
      assertTrue(Float.isNaN(td.getMaxScore()));
    }
  }
  
  // runs a variety of sorts useful for multisearchers
  private void runMultiSorts(IndexSearcher multi, boolean isFull) throws Exception {
    sort.setSort(SortField.FIELD_DOC);
    String expected = isFull ? "ABCDEFGHIJ" : "ACEGIBDFHJ";
    assertMatches(multi, queryA, sort, expected);

    sort.setSort(new SortField("int", SortField.Type.INT));
    expected = isFull ? "IDHFGJABEC" : "IDHFGJAEBC";
    assertMatches(multi, queryA, sort, expected);

    sort.setSort(new SortField("int", SortField.Type.INT), SortField.FIELD_DOC);
    expected = isFull ? "IDHFGJABEC" : "IDHFGJAEBC";
    assertMatches(multi, queryA, sort, expected);

    sort.setSort(new SortField("int", SortField.Type.INT));
    expected = isFull ? "IDHFGJABEC" : "IDHFGJAEBC";
    assertMatches(multi, queryA, sort, expected);
    
    sort.setSort(new SortField("float", SortField.Type.FLOAT), SortField.FIELD_DOC);
    assertMatches(multi, queryA, sort, "GDHJCIEFAB");

    sort.setSort(new SortField("float", SortField.Type.FLOAT));
    assertMatches(multi, queryA, sort, "GDHJCIEFAB");

    sort.setSort(new SortField("string", SortField.Type.STRING));
    assertMatches(multi, queryA, sort, "DJAIHGFEBC");

    sort.setSort(new SortField("int", SortField.Type.INT, true));
    expected = isFull ? "CABEJGFHDI" : "CAEBJGFHDI";
    assertMatches(multi, queryA, sort, expected);

    sort.setSort(new SortField("float", SortField.Type.FLOAT, true));
    assertMatches(multi, queryA, sort, "BAFECIJHDG");

    sort.setSort(new SortField("string", SortField.Type.STRING, true));
    assertMatches(multi, queryA, sort, "CBEFGHIAJD");

    sort.setSort(new SortField("int", SortField.Type.INT),new SortField("float", SortField.Type.FLOAT));
    assertMatches(multi, queryA, sort, "IDHFGJEABC");

    sort.setSort(new SortField("float", SortField.Type.FLOAT),new SortField("string", SortField.Type.STRING));
    assertMatches(multi, queryA, sort, "GDHJICEFAB");

    sort.setSort(new SortField("int", SortField.Type.INT));
    assertMatches(multi, queryF, sort, "IZJ");

    sort.setSort(new SortField("int", SortField.Type.INT, true));
    assertMatches(multi, queryF, sort, "JZI");

    sort.setSort(new SortField("float", SortField.Type.FLOAT));
    assertMatches(multi, queryF, sort, "ZJI");

    sort.setSort(new SortField("string", SortField.Type.STRING));
    assertMatches(multi, queryF, sort, "ZJI");

    sort.setSort(new SortField("string", SortField.Type.STRING, true));
    assertMatches(multi, queryF, sort, "IJZ");

    sort.setSort(new SortField("int_dv", SortField.Type.INT));
    expected = isFull ? "IDHFGJABEC" : "IDHFGJAEBC";
    assertMatches(multi, queryA, sort, expected);

    sort.setSort(new SortField("int_dv", SortField.Type.INT), SortField.FIELD_DOC);
    expected = isFull ? "IDHFGJABEC" : "IDHFGJAEBC";
    assertMatches(multi, queryA, sort, expected);

    sort.setSort(new SortField("int_dv", SortField.Type.INT));
    expected = isFull ? "IDHFGJABEC" : "IDHFGJAEBC";
    assertMatches(multi, queryA, sort, expected);
    
    sort.setSort(new SortField("float_dv", SortField.Type.FLOAT), SortField.FIELD_DOC);
    assertMatches(multi, queryA, sort, "GDHJCIEFAB");

    sort.setSort(new SortField("float_dv", SortField.Type.FLOAT));
    assertMatches(multi, queryA, sort, "GDHJCIEFAB");
    
    sort.setSort(new SortField("int_dv", SortField.Type.INT, true));
    expected = isFull ? "CABEJGFHDI" : "CAEBJGFHDI";
    assertMatches(multi, queryA, sort, expected);
    
    sort.setSort(new SortField("int_dv", SortField.Type.INT), new SortField("float_dv", SortField.Type.FLOAT));
    assertMatches(multi, queryA, sort, "IDHFGJEABC");
    
    sort.setSort(new SortField("int_dv", SortField.Type.INT));
    assertMatches(multi, queryF, sort, "IZJ");

    sort.setSort(new SortField("int_dv", SortField.Type.INT, true));
    assertMatches(multi, queryF, sort, "JZI");

    sort.setSort(new SortField("string_dv", getDVStringSortType()));
    assertMatches(multi, queryA, sort, "DJAIHGFEBC");
      
    sort.setSort(new SortField("string_dv", getDVStringSortType(), true));
    assertMatches(multi, queryA, sort, "CBEFGHIAJD");
      
    sort.setSort(new SortField("float_dv", SortField.Type.FLOAT), new SortField("string_dv", getDVStringSortType()));
    assertMatches(multi, queryA, sort, "GDHJICEFAB");

    sort.setSort(new SortField("string_dv", getDVStringSortType()));
    assertMatches(multi, queryF, sort, "ZJI");

    sort.setSort(new SortField("string_dv", getDVStringSortType(), true));
    assertMatches(multi, queryF, sort, "IJZ");
    
    // up to this point, all of the searches should have "sane" 
    // FieldCache behavior, and should have reused hte cache in several cases
    assertSaneFieldCaches(getTestName() + " various");
    // next we'll check Locale based (String[]) for 'string', so purge first
    FieldCache.DEFAULT.purgeAllCaches();
  }

  private void assertMatches(IndexSearcher searcher, Query query, Sort sort, String expectedResult) throws IOException {
    assertMatches( null, searcher, query, sort, expectedResult);
  }


  // make sure the documents returned by the search match the expected list
  private void assertMatches(String msg, IndexSearcher searcher, Query query, Sort sort,
      String expectedResult) throws IOException {
    if (VERBOSE) {
      System.out.println("assertMatches searcher=" + searcher + " sort=" + sort);
    }

    //ScoreDoc[] result = searcher.search (query, null, 1000, sort).scoreDocs;
    TopDocs hits = searcher.search(query, null, Math.max(1, expectedResult.length()), sort, true, true);
    ScoreDoc[] result = hits.scoreDocs;
    assertEquals(expectedResult.length(),hits.totalHits);
    StringBuilder buff = new StringBuilder(10);
    int n = result.length;
    for(int i=0; i<n; ++i) {
      StoredDocument doc = searcher.doc(result[i].doc);
      StorableField[] v = doc.getFields("tracer");
      for(int j=0; j<v.length; ++j) {
        buff.append (v[j].stringValue());
      }
    }
    assertEquals(msg, expectedResult, buff.toString());
  }

  public void testEmptyStringVsNullStringSort() throws Exception {
    Directory dir = newDirectory();
    IndexWriter w = new IndexWriter(dir, newIndexWriterConfig(
                        TEST_VERSION_CURRENT, new MockAnalyzer(random())));
    Document doc = new Document();
    doc.add(newStringField("f", "", Field.Store.NO));
    doc.add(newStringField("t", "1", Field.Store.NO));
    w.addDocument(doc);
    w.commit();
    doc = new Document();
    doc.add(newStringField("t", "1", Field.Store.NO));
    w.addDocument(doc);

    IndexReader r = DirectoryReader.open(w, true);
    w.close();
    IndexSearcher s = newSearcher(r);
    TopDocs hits = s.search(new TermQuery(new Term("t", "1")), null, 10, new Sort(new SortField("f", SortField.Type.STRING)));
    assertEquals(2, hits.totalHits);
    // null sorts first
    assertEquals(1, hits.scoreDocs[0].doc);
    assertEquals(0, hits.scoreDocs[1].doc);
    r.close();
    dir.close();
  }

  public void testLUCENE2142() throws IOException {
    Directory indexStore = newDirectory();
    IndexWriter writer = new IndexWriter(indexStore, newIndexWriterConfig(
        TEST_VERSION_CURRENT, new MockAnalyzer(random())));
    for(int i=0; i<5; i++) {
        Document doc = new Document();
        doc.add(new StringField("string", "a"+i, Field.Store.NO));
        doc.add(new StringField("string", "b"+i, Field.Store.NO));
        writer.addDocument(doc);
    }
    writer.forceMerge(1); // enforce one segment to have a higher unique term count in all cases
    writer.close();
    sort.setSort(
        new SortField("string", SortField.Type.STRING),
        SortField.FIELD_DOC);
    // this should not throw AIOOBE or RuntimeEx
    IndexReader reader = DirectoryReader.open(indexStore);
    IndexSearcher searcher = new IndexSearcher(reader);
    searcher.search(new MatchAllDocsQuery(), null, 500, sort);
    reader.close();
    indexStore.close();
  }

  public void testCountingCollector() throws Exception {
    Directory indexStore = newDirectory();
    RandomIndexWriter writer = new RandomIndexWriter(random(), indexStore);
    for(int i=0; i<5; i++) {
      Document doc = new Document();
      doc.add(new StringField("string", "a"+i, Field.Store.NO));
      doc.add(new StringField("string", "b"+i, Field.Store.NO));
      writer.addDocument(doc);
    }
    IndexReader reader = writer.getReader();
    writer.close();

    IndexSearcher searcher = newSearcher(reader);
    TotalHitCountCollector c = new TotalHitCountCollector();
    searcher.search(new MatchAllDocsQuery(), null, c);
    assertEquals(5, c.getTotalHits());
    reader.close();
    indexStore.close();
  }

  private static class RandomFilter extends Filter {
    private final Random random;
    private float density;
    private final List<BytesRef> docValues;
    public final List<BytesRef> matchValues = Collections.synchronizedList(new ArrayList<BytesRef>());

    // density should be 0.0 ... 1.0
    public RandomFilter(Random random, float density, List<BytesRef> docValues) {
      this.random = random;
      this.density = density;
      this.docValues = docValues;
    }

    @Override
    public DocIdSet getDocIdSet(AtomicReaderContext context, Bits acceptDocs) throws IOException {
      final int maxDoc = context.reader().maxDoc();
      final FieldCache.Ints idSource = FieldCache.DEFAULT.getInts(context.reader(), "id", false);
      assertNotNull(idSource);
      final FixedBitSet bits = new FixedBitSet(maxDoc);
      for(int docID=0;docID<maxDoc;docID++) {
        if (random.nextFloat() <= density && (acceptDocs == null || acceptDocs.get(docID))) {
          bits.set(docID);
          //System.out.println("  acc id=" + idSource.getInt(docID) + " docID=" + docID);
          matchValues.add(docValues.get(idSource.get(docID)));
        }
      }

      return bits;
    }
  }

  public void testRandomStringSort() throws Exception {
    Random random = new Random(random().nextLong());

    final int NUM_DOCS = atLeast(100);
    final Directory dir = newDirectory();
    final RandomIndexWriter writer = new RandomIndexWriter(random, dir);
    final boolean allowDups = random.nextBoolean();
    final Set<String> seen = new HashSet<String>();
    final int maxLength = _TestUtil.nextInt(random, 5, 100);
    if (VERBOSE) {
      System.out.println("TEST: NUM_DOCS=" + NUM_DOCS + " maxLength=" + maxLength + " allowDups=" + allowDups);
    }

    int numDocs = 0;
    final List<BytesRef> docValues = new ArrayList<BytesRef>();
    // TODO: deletions
    while (numDocs < NUM_DOCS) {
      final String s;
      if (random.nextBoolean()) {
        s = _TestUtil.randomSimpleString(random, maxLength);
      } else {
        s = _TestUtil.randomUnicodeString(random, maxLength);
      }
      final BytesRef br = new BytesRef(s);

      if (!allowDups) {
        if (seen.contains(s)) {
          continue;
        }
        seen.add(s);
      }

      if (VERBOSE) {
        System.out.println("  " + numDocs + ": s=" + s);
      }
      
      final Document doc = new Document();
      doc.add(new SortedDocValuesField("stringdv", br));
      doc.add(newStringField("string", s, Field.Store.NO));
      doc.add(new NumericDocValuesField("id", numDocs));
      docValues.add(br);
      writer.addDocument(doc);
      numDocs++;

      if (random.nextInt(40) == 17) {
        // force flush
        writer.getReader().close();
      }
    }

    final IndexReader r = writer.getReader();
    writer.close();
    if (VERBOSE) {
      System.out.println("  reader=" + r);
    }
    
    final IndexSearcher s = newSearcher(r, false);
    final int ITERS = atLeast(100);
    for(int iter=0;iter<ITERS;iter++) {
      final boolean reverse = random.nextBoolean();
      final TopFieldDocs hits;
      final SortField sf;
      if (random.nextBoolean()) {
        sf = new SortField("stringdv", SortField.Type.STRING, reverse);
      } else {
        sf = new SortField("string", SortField.Type.STRING, reverse);
      }
      final Sort sort = new Sort(sf);
      final int hitCount = _TestUtil.nextInt(random, 1, r.maxDoc() + 20);
      final RandomFilter f = new RandomFilter(random, random.nextFloat(), docValues);
      if (random.nextBoolean()) {
        hits = s.search(new ConstantScoreQuery(f),
                        hitCount,
                        sort);
      } else {
        hits = s.search(new MatchAllDocsQuery(),
                        f,
                        hitCount,
                        sort);
      }

      if (VERBOSE) {
        System.out.println("\nTEST: iter=" + iter + " " + hits.totalHits + " hits; topN=" + hitCount + "; reverse=" + reverse);
      }

      // Compute expected results:
      Collections.sort(f.matchValues);
      if (reverse) {
        Collections.reverse(f.matchValues);
      }
      final List<BytesRef> expected = f.matchValues;
      if (VERBOSE) {
        System.out.println("  expected:");
        for(int idx=0;idx<expected.size();idx++) {
          System.out.println("    " + idx + ": " + expected.get(idx).utf8ToString());
          if (idx == hitCount-1) {
            break;
          }
        }
      }
      
      if (VERBOSE) {
        System.out.println("  actual:");
        for(int hitIDX=0;hitIDX<hits.scoreDocs.length;hitIDX++) {
          final FieldDoc fd = (FieldDoc) hits.scoreDocs[hitIDX];
          System.out.println("    " + hitIDX + ": " + ((BytesRef) fd.fields[0]).utf8ToString());
        }
      }
      for(int hitIDX=0;hitIDX<hits.scoreDocs.length;hitIDX++) {
        final FieldDoc fd = (FieldDoc) hits.scoreDocs[hitIDX];
        assertEquals(expected.get(hitIDX), (BytesRef) fd.fields[0]);
      }
    }

    r.close();
    dir.close();
  }

  public void testMaxScore() throws Exception {
    Directory d = newDirectory();
    // Not RIW because we need exactly 2 segs:
    IndexWriter w = new IndexWriter(d, new IndexWriterConfig(TEST_VERSION_CURRENT, new MockAnalyzer(random())));
    int id = 0;
    for(int seg=0;seg<2;seg++) {
      for(int docIDX=0;docIDX<10;docIDX++) {
        Document doc = new Document();
        doc.add(newStringField("id", ""+docIDX, Field.Store.YES));
        StringBuilder sb = new StringBuilder();
        for(int i=0;i<id;i++) {
          sb.append(' ');
          sb.append("text");
        }
        doc.add(newTextField("body", sb.toString(), Field.Store.NO));
        w.addDocument(doc);
        id++;
      }
      w.commit();
    }

    IndexReader r = DirectoryReader.open(w, true);
    w.close();
    Query q = new TermQuery(new Term("body", "text"));
    IndexSearcher s = newSearcher(r);
    float maxScore = s.search(q , 10).getMaxScore();
    assertEquals(maxScore, s.search(q, null, 3, Sort.INDEXORDER, random().nextBoolean(), true).getMaxScore(), 0.0);
    assertEquals(maxScore, s.search(q, null, 3, Sort.RELEVANCE, random().nextBoolean(), true).getMaxScore(), 0.0);
    assertEquals(maxScore, s.search(q, null, 3, new Sort(new SortField[] {new SortField("id", SortField.Type.INT, false)}), random().nextBoolean(), true).getMaxScore(), 0.0);
    assertEquals(maxScore, s.search(q, null, 3, new Sort(new SortField[] {new SortField("id", SortField.Type.INT, true)}), random().nextBoolean(), true).getMaxScore(), 0.0);
    r.close();
    d.close();
  }
}<|MERGE_RESOLUTION|>--- conflicted
+++ resolved
@@ -627,10 +627,6 @@
       public final int parseInt(final BytesRef term) {
         return (term.bytes[term.offset]-'A') * 123456;
       }
-<<<<<<< HEAD
-    }), SortField.FIELD_DOC);
-    assertMatches(full, queryA, sort, "JIHGFEDCBA");
-=======
       
       @Override
       public TermsEnum termsEnum(Terms terms) throws IOException {
@@ -638,7 +634,6 @@
       }
     }), SortField.FIELD_DOC );
     assertMatches (full, queryA, sort, "JIHGFEDCBA");
->>>>>>> e1e1e2c5
     assertSaneFieldCaches(getTestName() + " IntParser");
     fc.purgeAllCaches();
 
@@ -647,17 +642,12 @@
       public final float parseFloat(final BytesRef term) {
         return (float) Math.sqrt( term.bytes[term.offset]);
       }
-<<<<<<< HEAD
-    }), SortField.FIELD_DOC);
-    assertMatches(full, queryA, sort, "JIHGFEDCBA");
-=======
       @Override
       public TermsEnum termsEnum(Terms terms) throws IOException {
         return terms.iterator(null);
       }
     }), SortField.FIELD_DOC );
     assertMatches (full, queryA, sort, "JIHGFEDCBA");
->>>>>>> e1e1e2c5
     assertSaneFieldCaches(getTestName() + " FloatParser");
     fc.purgeAllCaches();
 
@@ -666,10 +656,6 @@
       public final long parseLong(final BytesRef term) {
         return (term.bytes[term.offset]-'A') * 1234567890L;
       }
-<<<<<<< HEAD
-    }), SortField.FIELD_DOC);
-    assertMatches(full, queryA, sort, "JIHGFEDCBA");
-=======
       
       @Override
       public TermsEnum termsEnum(Terms terms) throws IOException {
@@ -677,7 +663,6 @@
       }
     }), SortField.FIELD_DOC );
     assertMatches (full, queryA, sort, "JIHGFEDCBA");
->>>>>>> e1e1e2c5
     assertSaneFieldCaches(getTestName() + " LongParser");
     fc.purgeAllCaches();
 
@@ -686,17 +671,12 @@
       public final double parseDouble(final BytesRef term) {
         return Math.pow( term.bytes[term.offset], (term.bytes[term.offset]-'A'));
       }
-<<<<<<< HEAD
-    }), SortField.FIELD_DOC);
-    assertMatches(full, queryA, sort, "JIHGFEDCBA");
-=======
       @Override
       public TermsEnum termsEnum(Terms terms) throws IOException {
         return terms.iterator(null);
       }
     }), SortField.FIELD_DOC );
     assertMatches (full, queryA, sort, "JIHGFEDCBA");
->>>>>>> e1e1e2c5
     assertSaneFieldCaches(getTestName() + " DoubleParser");
     fc.purgeAllCaches();
 
@@ -705,10 +685,6 @@
       public final byte parseByte(final BytesRef term) {
         return (byte) (term.bytes[term.offset]-'A');
       }
-<<<<<<< HEAD
-    }), SortField.FIELD_DOC);
-    assertMatches(full, queryA, sort, "JIHGFEDCBA");
-=======
 
       @Override
       public TermsEnum termsEnum(Terms terms) throws IOException {
@@ -716,7 +692,6 @@
       }
     }), SortField.FIELD_DOC );
     assertMatches (full, queryA, sort, "JIHGFEDCBA");
->>>>>>> e1e1e2c5
     assertSaneFieldCaches(getTestName() + " ByteParser");
     fc.purgeAllCaches();
 
@@ -725,17 +700,12 @@
       public final short parseShort(final BytesRef term) {
         return (short) (term.bytes[term.offset]-'A');
       }
-<<<<<<< HEAD
-    }), SortField.FIELD_DOC);
-    assertMatches(full, queryA, sort, "JIHGFEDCBA");
-=======
       @Override
       public TermsEnum termsEnum(Terms terms) throws IOException {
         return terms.iterator(null);
       }
     }), SortField.FIELD_DOC );
     assertMatches (full, queryA, sort, "JIHGFEDCBA");
->>>>>>> e1e1e2c5
     assertSaneFieldCaches(getTestName() + " ShortParser");
     fc.purgeAllCaches();
   }
